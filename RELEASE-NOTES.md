# v2.0.1

## Backward incompatibility

## New additions
<<<<<<< HEAD
* Introduced `snowflake.cli.api.console.cli_console` object with helper methods for intermediate output.

=======
* Added ability to specify scope of the `object list` command with the `--in <scope_type> <scope_name>` option.
>>>>>>> 92d88ebf
## Fixes and improvements


# v2.0.0

## Backward incompatibility
* Introduced `snow object` group with `list`, `describe` and `drop` commands which replaces corresponding
  functionalities of procedure/function/streamlit specific commands.
* `snow stage` is now `snow object stage`
* `snow stage get` and `snow stage put` are replaced by `snow object stage copy [FROM] [TO]`
* `snow warehouse status` is now `snow object list warehouse`
* `snow connection test` now outputs all connection details (except for the password), along with connection status
* `snow sql` requires explicit `-i` flag to read input from stdin: `cat my.sql | snow sql -i`
* Switched to Python Connector default connection https://docs.snowflake.com/en/developer-guide/python-connector/python-connector-connect#setting-a-default-connection
  * Default connection name changed from `dev` to `default`
  * Environment variable for default connection name changed from `SNOWFLAKE_OPTIONS_DEFAULT_CONNECTION` to `SNOWFLAKE_DEFAULT_CONNECTION_NAME`

* Snowpark changes
  * Removed `procedure` and `function` subgroups.
  * Removed `snow snowpark function package` and `snow snowpark procedure package` in favour of `snow snowpark build`.
  * Removed `snow snowpark function create` and `snow snowpark function update`. Functions can be deployed using `snow snowpark deploy`.
  * Removed `snow snowpark procedure create` and `snow snowpark procedure update`. Procedures can be deployed using `snow snowpark deploy`.
  * Procedures and functions use single zip artifact for all functions and procedures in project.
  * Changed path to coverage reports on stage, previously created procedures with coverage will not work, have to be recreated.
  * Previously created procedures or functions won't work with `deploy` command due to change in stage path of artifact. Previous code will remain under old path on stage.
  * Package commands are now under `snow snowpark package`.
  * Coverage commands were removed. To measure coverage of your procedures or functions use coverage locally.

* Snowpark Containers services commands
  * `cp` alias for `compute-pool` commands was removed.
  * `services` commands were renamed to `service`
  * `registry` commands were renamed to `image-registry`
  * `compute-pool`, `service`, and `image-registry` commands were moved from `snowpark` group to a new `spcs` group.
  * `snow spcs compute-pool create` and `snow spcs service create` have been updated with new options to match SQL interface.
  * Added new `image-repository` command group under `spcs`. Moved `list-images` and `list-tags` from `image-registry` to `image-repository`.
  * Removed `snow snowpark jobs` command.
  * `list-images` and `list-tags` now outputs image names with a slash at the beginning (e.g. /db/schema/repo/image). Image name input to `list-tags` requires new format.
  * `snow spcs compute-pool stop` has been removed in favor of `snow spcs compute-pool stop-all`.

* Streamlit changes
  * `snow streamlit deploy` is requiring `snowflake.yml` project file with a Streamlit definition.
  * `snow streamlit describe` is now `snow object describe streamlit`
  * `snow streamlit list` is now `snow object list streamlit`
  * `snow streamlit drop` is now `snow object drop streamlit`


## New additions
* Added `snow streamlit get-url [NAME]` command that returns url to a Streamlit app.
* `--temporary-connection` flag, that allows you to connect, without anything declared in config file
* Added project definition for Streamlit
* Added `snow streamlit get-url [NAME]` command that returns url to a Streamlit app.
* Added project definition for Snowpark procedures and functions.
  * The `snowflake.yml` file is required to deploy functions or procedures.
  * Introduced new `deploy` command for project with procedures and functions.
  * Introduced new `build` command for project with procedure and functions
* Added support for external access integration for functions and procedures
* Added support for runtime version in snowpark procedures ad functions.
* You can include previously uploaded packages in your functions, by listing them under `imports` in `snowflake.yml`
* Added more options to `snow connection add` - now you can also specify authenticator and path to private key
* Added support for native applications by introducing new commands.
  * `snow app init` command that creates a new Native App project from a git repository as a template.
  * `snow app version create` command that creates or upgrades an application package and creates a version or patch for that package.
  * `snow app version drop` command that drops a version associated with an application package.
  * `snow app version list` command that lists all versions associated with an application package.
  * `snow app run` command that creates or upgrades an application in development mode or through release directives.
  * `snow app open` command that opens the application inside of your browser on Snowsight, once it has been installed in your account.
  * `snow app teardown` command that attempts to drop both the application and package as defined in the project definition file.
* Snowpark: add `default` field to procedure and function arguments definition in `snowflake.yml` to support [named and optional
  arguments](https://docs.snowflake.com/en/developer-guide/udf/udf-calling-sql#calling-a-udf-that-has-optional-arguments)

## Fixes and improvements
* Allow the use of quoted identifiers in stages


# v1.2.5
## Fixes and improvements
* Import git module only when is needed


# v1.2.4
## Fixes and improvements
* Fixed look up for all folders in downloaded package.


# v1.2.3
## Fixes and improvements
* Removed hardcoded values of instance families for `snow snowpark pool create` command.


# v1.2.2
## Fixes and improvements
* Fixed parsing of commands and arguments lists in specifications of snowpark services and jobs


# v1.2.1
## Fixes and improvements
* Fix homebrew installation


# v1.2.0

## Backward incompatibility
* Removed `snow streamlit create` command. Streamlit can be deployd using `snow streamlit deploy`
* Removed short option names in compute pool commands:
  * `-n` for `--name`, name of compute pool
  * `-d` for `--num`, number of pool's instances
  * `-f` for `--family`, instance family
* Renamed long options in Snowpark services commands:
  * `--compute_pool` is now `--compute-pool`
  * `--num_instances` is now `--num-instances`
  * `--container_name` is now `--container-name`

## New additions
* `snow streamlit init` command that creates a new streamlit project.
* `snow streamlit deploy` support pages and environment.yml files.
* Support for private key authentication

## Fixes and improvements
* Adjust streamlit commands to PuPr syntax
* Fix URL to streamlit dashboards


# v1.1.1

## Backward incompatibility
* Removed short version `-p` of `--password` option.

## New additions
* Added commands:
  * `snow snowpark registry list-images`
  * `snow snowpark registry list-tags`

## Fixes and improvements
* Too long texts in table cells are now wrapped instead of cropped
* Split global options into separate section in `help`
* Avoiding unnecessary replace in function/procedure update
* Added global options to all commands
* Updated help messages
* Fixed problem with Windows shortened paths
* If only one connection is configured, will be used as default
* Fixed registry token connection issues
* Fixes in commands belonging to `snow snowpark compute-pool` and `snow snowpark services` groups
* Removed duplicated short option names in a few commands by:
  * Removing `-p` short option for `--password` option for all commands (backward incompatibility affecting all the commands using a connection) (it was conflicting with various options in a few commands)
  * Removing `-a` short option for `--replace-always` in `snow snowpark function update` command (it was conflicting with short version of `--check-anaconda-for-pypi-deps`)
  * Removing `-c` short option for `--compute-pool` in `snow snowpark jobs create` (it was conflicting with short version of global `--connection` option)
  * Removing `-c` short option for `--container-name` in `snow snowpark jobs logs` (it was conflicting with short version of global `--connection` option)
* Fixed parsing of specs yaml in `snow snowpark services create` command<|MERGE_RESOLUTION|>--- conflicted
+++ resolved
@@ -3,12 +3,9 @@
 ## Backward incompatibility
 
 ## New additions
-<<<<<<< HEAD
+* Added ability to specify scope of the `object list` command with the `--in <scope_type> <scope_name>` option.
 * Introduced `snowflake.cli.api.console.cli_console` object with helper methods for intermediate output.
 
-=======
-* Added ability to specify scope of the `object list` command with the `--in <scope_type> <scope_name>` option.
->>>>>>> 92d88ebf
 ## Fixes and improvements
 
 
