--- conflicted
+++ resolved
@@ -12,17 +12,11 @@
   * `--allow-native-libraries` is deprecated in favour of boolean flag `--allow-shared-libraries`.
     Using old flag will cause a warning.
 * `snow snowpark build`:
-<<<<<<< HEAD
-  * `--pypi-download` flag have no effect and will cause a warning. Create command always check against PyPi.
-  * `--check-anaconda-for-pypi-depts` is replaced with `--ignore-anaconda`
-  * `--package-native-libraries` is replaced with boolean flag `--allow-shared-libraries`
+  * `--pypi-download` flag is deprecated, have no effect and will cause a warning. Create command always check against PyPi.
+  * `--check-anaconda-for-pypi-depts` is deprecated and using it will cause warning, the functionality is replaced by `--ignore-anaconda`
+  * `--package-native-libraries` is deprecated and using it will cause warning, the functionality is replaced by `--allow-shared-libraries`
 * `snow object stage` commands are deprecated and using them will cause a warning.
    Functionality is replaced by `snow stage` commands.
-=======
-  * `--pypi-download` flag is deprecated, have no effect and will cause a warning. Create command always check against PyPi.
-  * `--check-anaconda-for-pypi-depts` is deprecated and using it will cause warning, the functionality is replaced by `--ignore-anaconda`,
-  * `--package-native-libraries` is deprecated and using it will cause warning, the functionality is replaced by `--allow-shared-libraries`
->>>>>>> c4b52e43
 
 ## New additions
 * Added support for fully qualified name (`database.schema.name`) in `name` parameter in streamlit project definition
