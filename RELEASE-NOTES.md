--- conflicted
+++ resolved
@@ -12,8 +12,7 @@
   * Added `image-repository url <repo_name>` command to get the URL for specified image repository.
   * Added `create` command for `image-repository`.
   * Added `set (property)`, `unset (property)`, `suspend` and `resume` commands for `compute-pool`.
-<<<<<<< HEAD
-  * Added `upgrade` and `list-endpoints` commands for `service`.
+  * Added `set (property)`, `unset (property)`,`upgrade` and `list-endpoints` commands for `service`.
 * Connections parameters are also supported by generic environment variables:
   * `SNOWFLAKE_ACCOUNT`
   * `SNOWFLAKE_USER`
@@ -27,9 +26,7 @@
   The `SNOWFLAKE_CONNECTION_<NAME>_<KEY>` variable takes precedence before the generic flag. For example if
   `SNOWFLAKE_PASSWORD` and `SNOWFLAKE_CONNECTIONS_FOO_PASSWORD` are present and user tries to use connection
   "foo" then the later variable will be used.
-=======
-  * Added `set (property)`, `unset (property)`,`upgrade` and `list-endpoints` commands for `service`.
->>>>>>> 56a3bbf8
+
 
 ## Fixes and improvements
 * Restricted permissions of automatically created files
