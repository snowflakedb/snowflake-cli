--- conflicted
+++ resolved
@@ -13,11 +13,9 @@
   * Added `create` command for `image-repository`.
   * Added `set (property)`, `unset (property)`, `suspend` and `resume` commands for `compute-pool`.
   * Added `set (property)`, `unset (property)`,`upgrade` and `list-endpoints` commands for `service`.
-<<<<<<< HEAD
 * You can now use github repo link in `snow snowpark package create` to prepare your code for upload
 * Added `allow-native-libraries` option to `snow snowpark package create` command
 * Added alias `--install-from-pip` for `-y` option in `snow snowpark package create` command
-=======
 * Connections parameters are also supported by generic environment variables:
   * `SNOWFLAKE_ACCOUNT`
   * `SNOWFLAKE_USER`
@@ -32,7 +30,6 @@
   `SNOWFLAKE_PASSWORD` and `SNOWFLAKE_CONNECTIONS_FOO_PASSWORD` are present and user tries to use connection
   "foo" then the later variable will be used.
 
->>>>>>> 9c44efaf
 
 ## Fixes and improvements
 * Restricted permissions of automatically created files
