# v2.2.0

## Backward incompatibility

## Deprecations
* `snow snowpark package lookup` no longer performs check against PyPi. Using `--pypi-download` or `--yes`
  has no effect and will cause a warning. In this way the command has single responsibility - check if package is
  available in Snowflake Anaconda channel.
* `snow snowpark package create`:
  * `--pypi-download` or `--yes` flags have no effect and will cause a warning.
    `create` command always checks against PyPi.
  * `--allow-native-libraries` is replaced with boolean flag `--allow-shared-libraries`.
    Using old flag will cause a waring.

## New additions
* Added support for fully qualified name (`database.schema.name`) in `name` parameter in streamlit project definition
* Added support for fully qualified image repository names in `spcs image-repository` commands.
* Added `--if-not-exists` option to `create` commands for `service`, and `compute-pool`. Added `--replace` and `--if-not-exists` options for `image-repository create`.
* Added support for python connector diagnostic report.
* Added `snow app deploy` command that creates an application package and syncs the local changes to the stage without creating or updating the application.
<<<<<<< HEAD
* Added `snow app deploy [files]` option to sync only specific files to the stage.
=======
* `snow snowpark package create`:
  * new `--ignore-anaconda` flag disables package lookup in Snowflake Anaconda channel.
    All dependencies will be downloaded from PyPi.
  * new `--skip-version-check` skips comparing versions of dependencies between requirements and Anaconda.
  * new `--index-url` flag sets up Base URL of the Python Package Index to use for package lookup.
>>>>>>> 9299736e

## Fixes and improvements
* Adding `--image-name` option for image name argument in `spcs image-repository list-tags` for consistency with other commands.
* Fixed errors during `spcs image-registry login` not being formatted correctly.
* Project definition no longer accept extra fields. Any extra field will cause an error.
* Changing imports in function/procedure section in `snowflake.yml` will cause the definition update on replace
* Adding `--pattern` flag to `stage list` command for filtering out results with regex.
* Fixed snowpark build paths for builds with --project option (fixed empty zip issue).

# v2.1.1

## Fixes and improvements
* Improved security of printing connection details in `snow connection list`.

# v2.1.0

## Backward incompatibility

## New additions
* Added ability to specify scope of the `object list` command with the `--in <scope_type> <scope_name>` option.
* Introduced `snowflake.cli.api.console.cli_console` object with helper methods for intermediate output.
* Added new `--mfa-passcode` flag to support MFA.
* Added possibility to specify `database` and `schema` in snowflake.yml for snowpark objects. Also `name` can specify a fully qualify name.
* New commands for `spcs`
  * Added `image-registry url` command to get the URL for your account image registry.
  * Added `image-registry login` command to fetch authentication token and log in to image registry in one command.
  * Added `image-repository url <repo_name>` command to get the URL for specified image repository.
  * Added `create` command for `image-repository`.
  * Added `status`, `set (property)`, `unset (property)`, `suspend` and `resume` commands for `compute-pool`.
  * Added `set (property)`, `unset (property)`,`upgrade` and `list-endpoints` commands for `service`.
* You can now use github repo link in `snow snowpark package create` to prepare your code for upload
* Added `allow-native-libraries` option to `snow snowpark package create` command
* Added alias `--install-from-pip` for `-y` option in `snow snowpark package create` command
* Connections parameters are also supported by generic environment variables:
  * `SNOWFLAKE_ACCOUNT`
  * `SNOWFLAKE_USER`
  * `SNOWFLAKE_PASSWORD`
  * `SNOWFLAKE_DATABASE`
  * `SNOWFLAKE_SCHEMA`
  * `SNOWFLAKE_ROLE`
  * `SNOWFLAKE_WAREHOUSE`
  * `SNOWFLAKE_MFA_PASSCODE`
* Introduced `--pypi-download` flag for `snow snowpark package` commands to replace `-y` and `--yes`

  The `SNOWFLAKE_CONNECTION_<NAME>_<KEY>` variable takes precedence before the generic flag. For example if
  `SNOWFLAKE_PASSWORD` and `SNOWFLAKE_CONNECTIONS_FOO_PASSWORD` are present and user tries to use connection
  "foo" then the later variable will be used.
* Testing connection using `snow connection test` validates also access to database, schema, role and warehouse
  specified in the connection details.
* Added `snow connection set-default` command for changing default connection.

## Fixes and improvements
* Restricted permissions of automatically created files
* Fixed bug where `spcs service create` would not throw error if service with specified name already exists.
* Improved package lookup, to avoid unnecessary uploads
* Logging into the file by default (INFO level)
* Added validation that service, compute pool, and image repository names are unqualified identifiers.
* `spcs service` commands now accept qualified names.
* Updated help messages for `spcs` commands.

# v2.0.0

## Backward incompatibility
* Introduced `snow object` group with `list`, `describe` and `drop` commands which replaces corresponding
  functionalities of procedure/function/streamlit specific commands.
* `snow stage` is now `snow object stage`
* `snow stage get` and `snow stage put` are replaced by `snow object stage copy [FROM] [TO]`
* `snow warehouse status` is now `snow object list warehouse`
* `snow connection test` now outputs all connection details (except for the password), along with connection status
* `snow sql` requires explicit `-i` flag to read input from stdin: `cat my.sql | snow sql -i`
* Switched to Python Connector default connection https://docs.snowflake.com/en/developer-guide/python-connector/python-connector-connect#setting-a-default-connection
  * Default connection name changed from `dev` to `default`
  * Environment variable for default connection name changed from `SNOWFLAKE_OPTIONS_DEFAULT_CONNECTION` to `SNOWFLAKE_DEFAULT_CONNECTION_NAME`

* Snowpark changes
  * Removed `procedure` and `function` subgroups.
  * Removed `snow snowpark function package` and `snow snowpark procedure package` in favour of `snow snowpark build`.
  * Removed `snow snowpark function create` and `snow snowpark function update`. Functions can be deployed using `snow snowpark deploy`.
  * Removed `snow snowpark procedure create` and `snow snowpark procedure update`. Procedures can be deployed using `snow snowpark deploy`.
  * Procedures and functions use single zip artifact for all functions and procedures in project.
  * Changed path to coverage reports on stage, previously created procedures with coverage will not work, have to be recreated.
  * Previously created procedures or functions won't work with `deploy` command due to change in stage path of artifact. Previous code will remain under old path on stage.
  * Package commands are now under `snow snowpark package`.
  * Coverage commands were removed. To measure coverage of your procedures or functions use coverage locally.

* Snowpark Containers services commands
  * `cp` alias for `compute-pool` commands was removed.
  * `services` commands were renamed to `service`
  * `registry` commands were renamed to `image-registry`
  * `compute-pool`, `service`, and `image-registry` commands were moved from `snowpark` group to a new `spcs` group.
  * `snow spcs compute-pool create` and `snow spcs service create` have been updated with new options to match SQL interface.
  * Added new `image-repository` command group under `spcs`. Moved `list-images` and `list-tags` from `image-registry` to `image-repository`.
  * Removed `snow snowpark jobs` command.
  * `list-images` and `list-tags` now outputs image names with a slash at the beginning (e.g. /db/schema/repo/image). Image name input to `list-tags` requires new format.
  * `snow spcs compute-pool stop` has been removed in favor of `snow spcs compute-pool stop-all`.

* Streamlit changes
  * `snow streamlit deploy` is requiring `snowflake.yml` project file with a Streamlit definition.
  * `snow streamlit describe` is now `snow object describe streamlit`
  * `snow streamlit list` is now `snow object list streamlit`
  * `snow streamlit drop` is now `snow object drop streamlit`


## New additions
* Added `snow streamlit get-url [NAME]` command that returns url to a Streamlit app.
* `--temporary-connection` flag, that allows you to connect, without anything declared in config file
* Added project definition for Streamlit
* Added `snow streamlit get-url [NAME]` command that returns url to a Streamlit app.
* Added project definition for Snowpark procedures and functions.
  * The `snowflake.yml` file is required to deploy functions or procedures.
  * Introduced new `deploy` command for project with procedures and functions.
  * Introduced new `build` command for project with procedure and functions
* Added support for external access integration for functions and procedures
* Added support for runtime version in snowpark procedures ad functions.
* You can include previously uploaded packages in your functions, by listing them under `imports` in `snowflake.yml`
* Added more options to `snow connection add` - now you can also specify authenticator and path to private key
* Added support for native applications by introducing new commands.
  * `snow app init` command that creates a new Native App project from a git repository as a template.
  * `snow app version create` command that creates or upgrades an application package and creates a version or patch for that package.
  * `snow app version drop` command that drops a version associated with an application package.
  * `snow app version list` command that lists all versions associated with an application package.
  * `snow app run` command that creates or upgrades an application in development mode or through release directives.
  * `snow app open` command that opens the application inside of your browser on Snowsight, once it has been installed in your account.
  * `snow app teardown` command that attempts to drop both the application and package as defined in the project definition file.
* Snowpark: add `default` field to procedure and function arguments definition in `snowflake.yml` to support [named and optional
  arguments](https://docs.snowflake.com/en/developer-guide/udf/udf-calling-sql#calling-a-udf-that-has-optional-arguments)

## Fixes and improvements
* Allow the use of quoted identifiers in stages


# v1.2.5
## Fixes and improvements
* Import git module only when is needed


# v1.2.4
## Fixes and improvements
* Fixed look up for all folders in downloaded package.


# v1.2.3
## Fixes and improvements
* Removed hardcoded values of instance families for `snow snowpark pool create` command.


# v1.2.2
## Fixes and improvements
* Fixed parsing of commands and arguments lists in specifications of snowpark services and jobs


# v1.2.1
## Fixes and improvements
* Fix homebrew installation


# v1.2.0

## Backward incompatibility
* Removed `snow streamlit create` command. Streamlit can be deployed using `snow streamlit deploy`
* Removed short option names in compute pool commands:
  * `-n` for `--name`, name of compute pool
  * `-d` for `--num`, number of pool's instances
  * `-f` for `--family`, instance family
* Renamed long options in Snowpark services commands:
  * `--compute_pool` is now `--compute-pool`
  * `--num_instances` is now `--num-instances`
  * `--container_name` is now `--container-name`

## New additions
* `snow streamlit init` command that creates a new streamlit project.
* `snow streamlit deploy` support pages and environment.yml files.
* Support for private key authentication

## Fixes and improvements
* Adjust streamlit commands to PuPr syntax
* Fix URL to streamlit dashboards


# v1.1.1

## Backward incompatibility
* Removed short version `-p` of `--password` option.

## New additions
* Added commands:
  * `snow snowpark registry list-images`
  * `snow snowpark registry list-tags`

## Fixes and improvements
* Too long texts in table cells are now wrapped instead of cropped
* Split global options into separate section in `help`
* Avoiding unnecessary replace in function/procedure update
* Added global options to all commands
* Updated help messages
* Fixed problem with Windows shortened paths
* If only one connection is configured, will be used as default
* Fixed registry token connection issues
* Fixes in commands belonging to `snow snowpark compute-pool` and `snow snowpark services` groups
* Removed duplicated short option names in a few commands by:
  * Removing `-p` short option for `--password` option for all commands (backward incompatibility affecting all the commands using a connection) (it was conflicting with various options in a few commands)
  * Removing `-a` short option for `--replace-always` in `snow snowpark function update` command (it was conflicting with short version of `--check-anaconda-for-pypi-deps`)
  * Removing `-c` short option for `--compute-pool` in `snow snowpark jobs create` (it was conflicting with short version of global `--connection` option)
  * Removing `-c` short option for `--container-name` in `snow snowpark jobs logs` (it was conflicting with short version of global `--connection` option)
* Fixed parsing of specs yaml in `snow snowpark services create` command<|MERGE_RESOLUTION|>--- conflicted
+++ resolved
@@ -18,15 +18,12 @@
 * Added `--if-not-exists` option to `create` commands for `service`, and `compute-pool`. Added `--replace` and `--if-not-exists` options for `image-repository create`.
 * Added support for python connector diagnostic report.
 * Added `snow app deploy` command that creates an application package and syncs the local changes to the stage without creating or updating the application.
-<<<<<<< HEAD
 * Added `snow app deploy [files]` option to sync only specific files to the stage.
-=======
 * `snow snowpark package create`:
   * new `--ignore-anaconda` flag disables package lookup in Snowflake Anaconda channel.
     All dependencies will be downloaded from PyPi.
   * new `--skip-version-check` skips comparing versions of dependencies between requirements and Anaconda.
   * new `--index-url` flag sets up Base URL of the Python Package Index to use for package lookup.
->>>>>>> 9299736e
 
 ## Fixes and improvements
 * Adding `--image-name` option for image name argument in `spcs image-repository list-tags` for consistency with other commands.
