--- conflicted
+++ resolved
@@ -22,11 +22,7 @@
 
 ## Fixes and improvements
 * Bumped `snowflake-connector-python==3.17.4`
-<<<<<<< HEAD
-* Fixed `snow spcs logs` `IndexOutOfRange` error
 * Grant privileges defined in `snowflake.yml` after deploying Streamlit
-=======
->>>>>>> a50fcf1d
 
 
 # v3.12.0
