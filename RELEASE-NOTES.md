# v2.0.0

## Backward incompatibility
* Introduced `snow object` group with `show`, `describe` and `drop` commands which replaces corresponding
  functionalities of procedure/function/streamlit specific commands.
* `snow stage` is now `snow object stage`
* `snow stage get` and `snow stage put` are replaced by `snow object stage copy [FROM] [TO]`
* `snow warehouse status` is now `snow object show warehouse`
* `snow connection test` now outputs all connection details (except for the password), along with connection status
* `snow sql` requires explicit `-i` flag to read input from stdin: `cat my.sql | snow sql -i`

* Snowpark changes
  * Removed `procedure` and `function` subgroups.
  * Removed `snow snowpark function package` and `snow snowpark procedure package` in favour of `snow snowpark build`.
  * Removed `snow snowpark function create` and `snow snowpark function update`. Functions can be deployed using `snow snowpark deploy`.
  * Removed `snow snowpark procedure create` and `snow snowpark procedure update`. Procedures can be deployed using `snow snowpark deploy`.
  * Procedures and functions use single zip artifact for all functions and procedures in project.
  * Changed path to coverage reports on stage, previously created procedures with coverage will not work, have to be recreated.
  * Previously created procedures or functions won't work with `deploy` command due to change in stage path of artefact. Previous code will remain under old path on stage.
  * Coverage commands are now under `snow snowpark coverage`.
  * Package commands are now under `snow snowpark package`.

* Snowpark Containers services commands
  * `compute-pool` commands and its alias `cp` were renamed to `pool` commands.
  * `jobs` commands were renamed to `job`.
  * `services` commands were renamed to `service`
  * `pool`, `job` and `service` commands were moved from `snowpark` group to a new `containers` group.
  * `snow snowpark registry` was replaced with `snow registry` command.

* Streamlit changes
  * `snow streamlit deploy` is requiring `snowflake.yml` project file with a Streamlit definition.
  * `snow streamlit describe` is now `snow object describe streamlit`
  * `snow streamlit list` is now `snow object show streamlit`
  * `snow streamlit drop` is now `snow object drop streamlit`


## New additions
* Added `snow streamlit get-url [NAME]` command that returns url to a Streamlit app.
* `--temporary-connection` flag, that allows you to connect, without anything declared in config file
* Added project definition for Streamlit
* Added `snow streamlit get-url [NAME]` command that returns url to a Streamlit app.
* Added project definition for Snowpark procedures and functions.
  * The `snowflake.yml` file is required to deploy functions or procedures.
  * Introduced new `deploy` command for project with procedures and functions.
  * Introduced new `build` command for project with procedure and functions
* Added support for external access integration for functions and procedures
* Added support for runtime version in snowpark procedures ad functions.
<<<<<<< HEAD
* You can include previously uploaded packages in your functions, by listing them under `imports` in `snowflake.yml`
=======
* Added more options to `snow connection add` - now you can also specify authenticator and path to private key
>>>>>>> 1d3f7259

## Fixes and improvements
* Allow the use of quoted identifiers in stages
* Fixed parsing of commands and arguments lists in specifications of snowpark services and jobs


# v1.2.1
## Fixes and improvements
* Fix homebrew installation


# v1.2.0

## Backward incompatibility
* Removed `snow streamlit create` command. Streamlit can be deployd using `snow streamlit deploy`
* Removed short option names in compute pool commands:
  * `-n` for `--name`, name of compute pool
  * `-d` for `--num`, number of pool's instances
  * `-f` for `--family`, instance family
* Renamed long options in Snowpark services commands:
  * `--compute_pool` is now `--compute-pool`
  * `--num_instances` is now `--num-instances`
  * `--container_name` is now `--container-name`

## New additions
* `snow streamlit init` command that creates a new streamlit project.
* `snow streamlit deploy` support pages and environment.yml files.
* Support for private key authentication

## Fixes and improvements
* Adjust streamlit commands to PuPr syntax
* Fix URL to streamlit dashboards


# v1.1.1

## Backward incompatibility
* Removed short version `-p` of `--password` option.

## New additions
* Added commands:
  * `snow snowpark registry list-images`
  * `snow snowpark registry list-tags`

## Fixes and improvements
* Too long texts in table cells are now wrapped instead of cropped
* Split global options into separate section in `help`
* Avoiding unnecessary replace in function/procedure update
* Added global options to all commands
* Updated help messages
* Fixed problem with Windows shortened paths
* If only one connection is configured, will be used as default
* Fixed registry token connection issues
* Fixes in commands belonging to `snow snowpark compute-pool` and `snow snowpark services` groups
* Removed duplicated short option names in a few commands by:
  * Removing `-p` short option for `--password` option for all commands (backward incompatibility affecting all the commands using a connection) (it was conflicting with various options in a few commands)
  * Removing `-a` short option for `--replace-always` in `snow snowpark function update` command (it was conflicting with short version of `--check-anaconda-for-pypi-deps`)
  * Removing `-c` short option for `--compute-pool` in `snow snowpark jobs create` (it was conflicting with short version of global `--connection` option)
  * Removing `-c` short option for `--container-name` in `snow snowpark jobs logs` (it was conflicting with short version of global `--connection` option)
* Fixed parsing of specs yaml in `snow snowpark services create` command<|MERGE_RESOLUTION|>--- conflicted
+++ resolved
@@ -45,11 +45,8 @@
   * Introduced new `build` command for project with procedure and functions
 * Added support for external access integration for functions and procedures
 * Added support for runtime version in snowpark procedures ad functions.
-<<<<<<< HEAD
 * You can include previously uploaded packages in your functions, by listing them under `imports` in `snowflake.yml`
-=======
 * Added more options to `snow connection add` - now you can also specify authenticator and path to private key
->>>>>>> 1d3f7259
 
 ## Fixes and improvements
 * Allow the use of quoted identifiers in stages
