--- conflicted
+++ resolved
@@ -30,11 +30,9 @@
 
 ## Fixes and improvements
 * Fixed failing snow sql command when snowflake.yml is invalid and query has no templating.
-<<<<<<< HEAD
+* Fix JSON serialization for `Decimal`, `time` and `binary`.
 * Refactored Streamlit app deployment (using `FROM` <stage>` syntax); removed deprecated Streamlit features
-=======
-* Fix JSON serialization for `Decimal`, `time` and `binary`.
->>>>>>> 9b1ff4b1
+
 
 # v3.9.1
 
