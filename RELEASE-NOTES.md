<!--
 Copyright (c) 2024 Snowflake Inc.

 Licensed under the Apache License, Version 2.0 (the "License");
 you may not use this file except in compliance with the License.
 You may obtain a copy of the License at

 http://www.apache.org/licenses/LICENSE-2.0

 Unless required by applicable law or agreed to in writing, software
 distributed under the License is distributed on an "AS IS" BASIS,
 WITHOUT WARRANTIES OR CONDITIONS OF ANY KIND, either express or implied.
 See the License for the specific language governing permissions and
 limitations under the License.
 -->
# Unreleased version
## Backward incompatibility

## Deprecations

## New additions
* Add Release Directives support by introducing the following commands:
  * `snow app release-directive list`
  * `snow app release-directive set`
  * `snow app release-directive unset`
* Add support for release channels feature in native app version creation/drop.
* `snow app version create` now returns version, patch, and label in JSON format.
<<<<<<< HEAD
* Add an optional `stage_subdirectory` field to `application package` entity. When specified, application artifacts are uploaded to this subdirectory instead of the root of the application package's stage.
=======
* Add ability to specify release channel when creating application instance from release directive: `snow app run --from-release-directive --channel=<channel>`
>>>>>>> 24809a8a

## Fixes and improvements
* Fixed crashes with older x86_64 Intel CPUs.
* Fixed inability to add patches to lowercase quoted versions
* Fixes label being set to blank instead of None when not provided.
* Added a feature flag `ENABLE_SPCS_LOG_STREAMING` to control the rollout of the log streaming feature

# v3.2.0

## Deprecations
* `manifest` field of `application package` entity is now optional. This field does not have any functionality.
## New additions
* Added `--retain-comments` option to `snow sql` command to allow passing comments to Snowflake.
* Added `--replace` and `--if-not-exists` options to `snow object create` command.
* Added support for event sharing, which now can be specified under the `telemetry` section of an application entity. Two fields are supported: `share_mandatory_events` and `optional_shared_events`.
* `snow stage copy` supports `--recursive` flag to copy local files and subdirectories recursively to stage. Including
  glob support.
* `snow helpers v1-to-v2` now converts v1 template references to v2 in Native App artifacts that use the `templates` processor.
* Added `--label` option to `snow app version create` command to allow adding labels to versions and patches.
* Enhanced `snow spcs service logs` command with new parameters for improved log retrieval and monitoring.
  * `--previous-logs`: Retrieve logs from the last terminated container.
  * `--since`: Start log retrieval from a specified UTC timestamp.
  * `--include-timestamps`: Include timestamps in log entries for log streaming.
  * `--follow`: Stream logs in real-time.
  * `--follow-interval`: Set custom polling intervals during log streaming.
* `snow connection add` supports `--no-interactive` flag to skip interactive prompts.

## Fixes and improvements
* `snow --info` callback returns information about `SNOWFLAKE_HOME` variable.
* Removed requirement of existence of any `requirements.txt` file for Python code execution via `snow git execute` command.
  Before the fix the file (even empty) was required to make the execution working.
* Fixed saving of the config file updates when `connections.toml` exists.
  Removed incorrect copying of connections from `connections.toml` to `config.toml`.
* Fixes `snow connection generate-jwt` to work with keys with no passphrase.
* The privilege to create a schema or stage is no longer required to run `snow app version create` if the schema and stage already exist.
* Fix Windows permissions error on files created by CLI when owner is a part of custom group with granted
  default permissions.

# v3.1.0

## Deprecations
* Added deprecation warning in the description of `snow spcs service status` and `snow spcs image-repository list-tags`.
* Completely removed the `snow app init` as it was replaced with `snow init` in Snowflake CLI 3.0

## New additions
* Added `snow connection generate-jwt` command to generate JWT token for Snowflake connection.
* Added `snow spcs service list-instances`, `snow spcs service list-containers` and `snow spcs service list-roles` commands, which support fetching information about all instances/containers/service roles in a service.
* `snow spcs service set` now supports `--eai-name` to update external access integrations for a service.

## Fixes and improvements
* Fixed a bug that would cause the `deploy_root`, `bundle_root`, and `generated_root` directories to be created in the current working directory instead of the project root when invoking commands with the `--project` flag from a different directory.
* Align variables for `snow stage|git execute`. For Python files variables are stripped of leading and trailing quotes.
* `snow spcs service list-images` now displays image tag and digest.
* Fix `snow stage list-files` for paths with directories.
* Fix for list fields in mixins applied twice

# v3.0.2

## Backward incompatibility

## Deprecations

## New additions

## Fixes and improvements

* Fixed the handling empty default values for strings by `snow snowpark deploy`.
* Added log error details if the `pip` command fails.
* Fix `snow git execute` support for Python files.

# v3.0.1

## Backward incompatibility

## Deprecations
* Changing package name from `snowflake-cli-labs` to `snowflake-cli`. `Snowflake-cli-labs` will be pointing to the corresponding version of `snowflake-cli`.

## New additions


## Fixes and improvements


# v3.0.0

## Backward incompatibility
* Dropped support for Python below 3.10 version.
* `snow object stage` commands are removed in favour of `snow stage`.
* `snow snowpark init`, `snow streamlit init`, and `snow app init` commands are removed in favor of `snow init` command.
* Removed deprecated flags from `snow snowpark` commands.
* Default Python version for Snowpark functions and procedures was bumped to 3.10 from 3.8.
* Snowpark commands
  * `snow snowpark build` creates a .zip file for each specified artifact that is a directory. Non-Anaconda
    dependencies are packaged once as `dependencies.zip`.
  * `snow snowpark deploy` uploads all artifacts created during build step. Dependencies zip is upload once to
     every Snowpark stage specified in project definition.
  * The changes are compatible with V1 projects definition though the result state (file layout) is different.
  * `snow snowpark package` commands no longer fallback to Anaconda Channel metadata when fetching available packages info fails.
  * Added `snow streamlit execute app-name` command to run Streamlit apps in a Snowflake environment in headless mode.


## Deprecations
* Renamed `private-key-path` flag to `private-key-file`, added `private-key-path` as an alias for backward compatibility.

## New additions
* Added `snow spcs service execute-job` command, which supports creating and executing a job service in the current schema.
* Added `snow app events` command to fetch logs and traces from local and customer app installations.
* Added support for external access (api integrations and secrets) in Streamlit.
* Added support for `<% ... %>` syntax in SQL templating.
* Support multiple Streamlit application in single snowflake.yml project definition file.
* Added `snow helpers v1-to-v2` command to migrate `snowflake.yml` file from V1 to V2.
* Added `--package-entity-id` and `--app-entity-id` options to `snow app` commands to allow targeting specific entities when the `definition_version` in `snowflake.yml` is `2` or higher and it contains multiple `application package` or `application` entities.
* Added templates expansion of arbitrary files for Native Apps through `templates` processor.
* Added `SNOWFLAKE_..._PRIVATE_KEY_RAW` environment variable to pass private key as a raw string.
* Added periodic check for newest version of Snowflake CLI. When new version is available, user will be notified.
* Added support for `imports` in Streamlit definition.
* Add `--host` and `--port` to connection flags.

## Fixes and improvements
* Fixed problem with whitespaces in `snow connection add` command.
* Added check for the correctness of token file and private key paths when addind a connection.
* Fix the typo in spcs service name argument description. It is the identifier of the **service** instead of the **service pool**.
* Fix error handling and improve messaging when no artifacts provided.
* Improved error message for incompatible parameters.
* Fixed SQL error when running `snow app version create` and `snow app version drop` with a version name that isn't a valid Snowflake unquoted identifier
* Duplicated keys in `snowflake.yml` are now detected and reported.
* `snow streamlit deploy` will check for existing streamlit instance before deploying anything.
* Fixed `snow git execute` with `/` in name of the branch.
* `snow app` commands don't enforce ownership of the objects they manage, and rely on RBAC instead.
* `snow app deploy` for package entity now allows operating on application packages created outside the CLI
* Fixes `snow connection add` behavior when `connections.toml` file exists.
* Add more readable error messages in `snow object create` command.


# v2.8.2

## Backward incompatibility

## Deprecations
* Changing package name from `snowflake-cli-labs` to `snowflake-cli`. `Snowflake-cli-labs` will be pointing to the corresponding version of `snowflake-cli`.
## New additions

## Fixes and improvements


# v2.8.1
## Backward incompatibility

## Deprecations

## New additions

## Fixes and improvements
* Fixed git execute not working with upper case in directory name.
* Fixed `snow git setup` command behaviour for fully qualified repository names.
* Fixed `snow git setup` command behaviour in case API integration or secret with default name already exists.
* Fixed `snow snowpark package create` creating empty zip when package name contained capital letters.


# v2.8.0
## Backward incompatibility

## Deprecations
  * Added deprecation warning for `native_app.package.scripts` in project definition file.

## New additions
* Added support for project definition file defaults in templates.
* Added support for `native_app.package.post_deploy` scripts in project definition file.
  * These scripts will execute whenever a Native App Package is created or updated.
  * Currently only supports SQL scripts: `post_deploy: [{sql_script: script.sql}]`.

## Fixes and improvements
* Fix return values of `snow snowpark list`, `describe` and `drop` commands.
* Show warnings returned by Snowflake when `snow app run` is successful.


# v2.7.0

## Backward incompatibility

## Deprecations
* `snow snowpark init` and `snow streamlit init` are marked as deprecated. The commands are still functional,
but should be replaced with `snow init`
## New additions
* Added connection option `--token-file-path` allowing passing OAuth token using a file. The function is also
  supported by setting `token_file_path` in connection definition.
* Support for Python remote execution via `snow stage execute` and `snow git execute` similar to existing EXECUTE IMMEDIATE support.
* Added support for autocomplete in `--connection` flag.
* Added `snow init` command, which supports initializing projects with external templates.

## Fixes and improvements
* The `snow app run` command now allows upgrading to unversioned mode from a versioned or release mode application installation
* The `snow app teardown` command now allows dropping a package with versions when the `--force` flag is provided
* The `snow app version create` command now allows operating on application packages created outside the CLI
* Added support for user stages in stage execute and copy commands
* Improved support for quoted identifiers in snowpark commands.
* Updated post_deploy SQL script default database to be the application database
* Handle `NULL` md5 values correctly when returned by stage storage backends
* Regionless host URLs are now supported when generating Snowsight URLs
* `snow app run` and `snow app deploy` now correctly determine modified status for large files uploaded to AWS S3

# v2.6.1
## Backward incompatibility

## Deprecations

## New additions

## Fixes and improvements
* `snow object create` message returns meaningful error if connection database is not defined.
* Fixed crashing when save_logs is false and log directory does not exist

# v2.6.0
## Backward incompatibility

## Deprecations

## New additions
* Add `snow object create` command
* Added support for `title` field in Streamlit definition in `snowflake.yml` project file.
* Added `--auto-compress` flag to `snow stage copy` command enabling use of gzip to compress files during upload.
* Added new `native_app.application.post_deploy` section to `snowflake.yml` schema to execute actions after the application has been deployed via `snow app run`.
  * Added the `sql_script` hook type to run SQL scripts with template support.
* Added support for `--env` command line arguments for templating.
  * Available for commands that make use of the project definition file.
  * Format of the argument: `--env key1=value1 --env key2=value2`.
  * Overrides `env` variables values when used in templating.
  * Can be referenced in templating through `ctx.env.<key_name>`.
  * Templating will read env vars in this order of priority (highest priority to lowest priority):
    * vars from `--env` command line argument.
    * vars from shell environment variables.
    * vars from `env` section of project definition file.

## Fixes and improvements
* Passing a directory to `snow app deploy` will now deploy any contained file or subfolder specified in the application's artifact rules
* Fixes markup escaping errors in `snow sql` that may occur when users use unintentionally markup-like escape tags.
* Fixed case where `snow app teardown` could not tear down orphan applications (those that have had their package dropped)
* Fixed case where `snow app teardown` could leave behind orphan applications if they were not created by the Snowflake CLI
* Fixed case where `snow app run` could fail to run an existing application whose package was dropped by prompting to drop and recreate the application
* Improve terminal output sanitization to avoid ASCII escape codes.
* The `snow sql` command will show query text before executing it.
* Improved stage diff output in `snow app` commands
* Hid the diff from `snow app validate` output since it was redundant
* Added log into the file with loaded external plugins
* Warn users if they attempt to use templating with project definition version 1
* Improved output and format of Pydantic validation errors
* Improved support for quoted identifiers in streamlit commands.
* The `snow app run` command will no longer override debug mode during an application upgrade unless explicitly set in `snowflake.yml`

# v2.5.0
## Backward incompatibility

## Deprecations

## New additions
* Added `snow app bundle` command that prepares a local folder in the project directory with artifacts to be uploaded to a stage as part of creating a Snowflake Native App.
  * Snowflake Native App projects can now optionally generate CREATE FUNCTION or CREATE PROCEDURE declarations in setup scripts from Snowpark python code that includes decorators (e.g. @sproc, @udf).
* Added `snow app validate` command that validates the setup script SQL used to create a Snowflake Native App for syntax validity, invalid object references, and best practices
  * Added new `native_app.scratch_stage` field to `snowflake.yml` schema to allow customizing the stage that the CLI uses to run the validation
* Changed `snow app deploy` and `snow app run` to trigger validation of the uploaded setup script SQL and block uploads on validation failure, pass `--no-validate` to disable
* Changed `snow app version create --patch` to require an integer patch number, aligning with what Snowflake expects
* Added `snow notebook` commands:
  * `snow notebook execute` enabling head-less execution of a notebook.
  * `snow notebook create` proving an option to create a Snowflake Notebook from a file on stage.
* Added templating support for project definition file.
  * Template variables can now be used anywhere in the project definition file.
* Added `--default` flag to `snow connection add` commands allowing users to mark the new connection as default.

## Fixes and improvements
* Fixed error handling for malformatted `config.toml`
* Fixed ZIP packaging of Snowpark project dependencies containing implicit namespace packages like `snowflake`.
* Deploying function/procedure with `--replace` flag now copies all grants
* Fixed MFA caching
* Fixed `DeprerationWarning`/`SyntaxWarning` due to invalid escape sequences
* Improved error message in `snow spcs image-registry login` when docker is not installed.
* Improved detection of conflicts between artifact rules for native application projects
* Fixed URL generation for applications, streamlits, and notebooks that use a quoted identifier with spaces.

# v2.4.0
## Backward incompatibility

## Deprecations

## New additions
* Added the `--cascade` option to `snow app teardown` command that drops all application objects owned by the application.
 * Add external access integration to snow object commands
 * Add aliases for `snow object list/describe/drop` commands under:
   * `snow stage` for stages
   * `snow git` for git repository stages
   * `snow streamlit` for streamlit apps
   * `snow snowpark` for procedures and functions
   * `snow spcs compute-pool` for compute pools
   * `snow spcs image-repository` for image repositories
   * `snow spcs service` for services
 * `snow sql` works now with `snowflake.yml` file. The variables defined in the new `env` section
       of `snowflake.yml` will be used to expand templates.
 * `snow sql` support executing multiple files. Users can use `-f/--file` flag more than once to execute queries
      from many files.
 * `snow git execute` and `snow stage execute` support passing input variables for SQL execution.
* Added `snow cortex` commands:
    * `complete` - Given a prompt, the command generates a response using your choice of language model.
      In the simplest use case, the prompt is a single string. You may also provide a JSON file with conversation history including multiple prompts and responses for interactive chat-style usage.
    * `extract-answer` - Extracts an answer to a given question from a text document.
      The document may be a plain-English document or a string representation of a semi-structured (JSON) data object.
    * `sentiment` - Returns sentiment as a score between -1 to 1 (with -1 being the most negative and 1 the most positive, with values around 0 neutral) for the given English-language input text.
    * `summarize` - Summarizes the given English-language input text.
    * `translate` - Translates text from the indicated or detected source language to a target language.
    * `search`    - for integration with Cortex Search Service
* When invoked without command help is displayed by default with list of available commands.
* Add tab-completion for `snow` command.

## Fixes and improvements
* Improved support for quoted identifiers.
* Fixed creating patches with `snow app version create` when there are 2 or more existing patches on a version
* Using `--format=json` adds trailing new line to avoid `%` being added by some terminals to signal no new line at the end of output.
* Fixed `--interactive` flag to be enabled by default in interactive environments and added the `--no-interactive` flag to be able to turn off prompting.

# v2.3.1
## Backward incompatibility

## Deprecations

## New additions

## Fixes and improvements
* Fixed bugs in source artifact mapping logic for native applications

# v2.3.0

## Backward incompatibility

## Deprecations

## New additions
* New `snow sql` functionality:
  * `-D/--variable` allows variable substitutions in a SQL input (client-side query templating)
* New `snow app deploy` functionality:
  * Passing files and directories as arguments syncs these only: `snow app deploy some-file some-dir`.
  * `--recursive` syncs all files and subdirectories recursively.
  * `--prune` deletes specified files from the stage if they don't exist locally.

## Fixes and improvements
* More human-friendly errors in case of corrupted `config.toml` file.
* Fixed a bug in `snow app` that caused files to be re-uploaded unnecessarily.
* Optimize snowpark dependency search to lower the size of .zip artifacts and
  the number of anaconda dependencies for snowpark projects.
* Added support for fully qualified stage names in stage and git execute commands.
* Fixed a bug where `snow app run` was not upgrading the application when the local state and remote stage are identical (for example immediately after `snow app deploy`).
* Fixed handling of stage path separators on Windows
* Change to `external_access_integrations` in `snowflake.yml` now also triggers function replace
* The `--info` callback returns info about configured feature flags.

# v2.2.0

## Backward incompatibility

## Deprecations
* `snow snowpark package lookup` no longer performs check against PyPi. Using `--pypi-download` or `--yes`
  has no effect and will cause a warning. In this way the command has single responsibility - check if package is
  available in Snowflake Anaconda channel.
* `snow snowpark package create`:
  * `--pypi-download` or `--yes` flags are deprecated, have no effect and will cause a warning.
    `create` command always checks against PyPi.
  * `--allow-native-libraries` is deprecated in favour of boolean flag `--allow-shared-libraries`.
    Using old flag will cause a warning.
* `snow snowpark build`:
  * `--pypi-download` flag is deprecated, have no effect and will cause a warning. Build command always check against PyPi.
  * `--check-anaconda-for-pypi-depts` is deprecated and using it will cause warning, the functionality is replaced by `--ignore-anaconda`
  * `--package-native-libraries` is deprecated and using it will cause warning, the functionality is replaced by `--allow-shared-libraries`
* `snow object stage` commands are deprecated and using them will cause a warning.
   Functionality is replaced by `snow stage` commands.

## New additions
* Added support for fully qualified name (`database.schema.name`) in `name` parameter in streamlit project definition
* Added support for fully qualified image repository names in `spcs image-repository` commands.
* Added `--if-not-exists` option to `create` commands for `service`, and `compute-pool`. Added `--replace` and `--if-not-exists` options for `image-repository create`.
* Added support for python connector diagnostic report.
* Added `snow app deploy` command that creates an application package and syncs the local changes to the stage without creating or updating the application.
* Added `is_default` column to `snow connection list` output to highlight default connection.
* `snow snowpark package create`:
  * new `--ignore-anaconda` flag disables package lookup in Snowflake Anaconda channel.
    All dependencies will be downloaded from PyPi.
  * new `--skip-version-check` skips comparing versions of dependencies between requirements and Anaconda.
  * new `--index-url` flag sets up Base URL of the Python Package Index to use for package lookup.
* `snow snowpark build`:
  * new `--skip-version-check` skips comparing versions of dependencies between requirements and Anaconda.
  * new `--index-url` flag sets up Base URL of the Python Package Index to use for package lookup.
* Added `--recursive` flag for copy from stage, it will reproduce the directory structure locally.
* Added support for snowgit. New commands:
  * `snow git setup` - wizard setting up a git repository stage and creating all necessary objects
  * `snow git fetch` - fetches latest changes from the origin repository into Snowflake repository
  * `snow git list-branches` - lists all branches in the repository
  * `snow git list-tags` - lists all tags in the repository
  * `snow git list-files` - lists all files on provided branch/tag/commit
  * `snow git copy` - copies files from provided branch/tag/commit into stage or local directory
  * `snow git execute` - execute immediate files from repository
* Added command for execute immediate `snow object stage execute`
* Fetching available packages list from Snowflake instead of directly from Anaconda with fallback to the old method (for backward compatibility).
  As the new method requires a connection to Snowflake, it adds connection options to the following commands:
  * `snow snowpark build`
  * `snow snowpark package lookup`
  * `snow snowpark package create`

## Fixes and improvements
* Adding `--image-name` option for image name argument in `spcs image-repository list-tags` for consistency with other commands.
* Fixed errors during `spcs image-registry login` not being formatted correctly.
* Project definition no longer accept extra fields. Any extra field will cause an error.
* Changing imports in function/procedure section in `snowflake.yml` will cause the definition update on replace
* Adding `--pattern` flag to `stage list-files` command for filtering out results with regex.
* Fixed snowpark build paths for builds with --project option (fixed empty zip issue).
* More clear error messages in `snow snowpark build` command
* Adding support for any source supported by `pip` in `snow snowpark`.
* Fixed version parsing for packages lookup on Snowflake Anaconda Channel
* Fix handling database/schema/role identifiers containing dashes
* Fix schema override bug in `snow connection test`
* Hidden incorrectly working config permissions warning on Windows
* Make errors from `snow connection test` more meaningful when role, warehouse or database does not exist.

# v2.1.2

## Fixes and improvements
* Add `pip` as Snowflake-cli dependency
* Optimize `connection test` command
* Fix venv creation issues in `snowpark package create` and `snowpark build` command

# v2.1.1

## Fixes and improvements
* Improved security of printing connection details in `snow connection list`.
* Improved parsing of non-quoted scalar values within square brackets in `manifest.yml` in Native App projects.

# v2.1.0

## Backward incompatibility

## New additions
* Added ability to specify scope of the `object list` command with the `--in <scope_type> <scope_name>` option.
* Introduced `snowflake.cli.api.console.cli_console` object with helper methods for intermediate output.
* Added new `--mfa-passcode` flag to support MFA.
* Added possibility to specify `database` and `schema` in snowflake.yml for snowpark objects. Also `name` can specify a fully qualify name.
* New commands for `spcs`
  * Added `image-registry url` command to get the URL for your account image registry.
  * Added `image-registry login` command to fetch authentication token and log in to image registry in one command.
  * Added `image-repository url <repo_name>` command to get the URL for specified image repository.
  * Added `create` command for `image-repository`.
  * Added `status`, `set (property)`, `unset (property)`, `suspend` and `resume` commands for `compute-pool`.
  * Added `set (property)`, `unset (property)`,`upgrade` and `list-endpoints` commands for `service`.
* You can now use github repo link in `snow snowpark package create` to prepare your code for upload
* Added `allow-native-libraries` option to `snow snowpark package create` command
* Added alias `--install-from-pip` for `-y` option in `snow snowpark package create` command
* Connections parameters are also supported by generic environment variables:
  * `SNOWFLAKE_ACCOUNT`
  * `SNOWFLAKE_USER`
  * `SNOWFLAKE_PASSWORD`
  * `SNOWFLAKE_DATABASE`
  * `SNOWFLAKE_SCHEMA`
  * `SNOWFLAKE_ROLE`
  * `SNOWFLAKE_WAREHOUSE`
  * `SNOWFLAKE_MFA_PASSCODE`
* Introduced `--pypi-download` flag for `snow snowpark package` commands to replace `-y` and `--yes`

  The `SNOWFLAKE_CONNECTION_<NAME>_<KEY>` variable takes precedence before the generic flag. For example if
  `SNOWFLAKE_PASSWORD` and `SNOWFLAKE_CONNECTIONS_FOO_PASSWORD` are present and user tries to use connection
  "foo" then the later variable will be used.
* Testing connection using `snow connection test` validates also access to database, schema, role and warehouse
  specified in the connection details.
* Added `snow connection set-default` command for changing default connection.

## Fixes and improvements
* Restricted permissions of automatically created files
* Fixed bug where `spcs service create` would not throw error if service with specified name already exists.
* Improved package lookup, to avoid unnecessary uploads
* Logging into the file by default (INFO level)
* Added validation that service, compute pool, and image repository names are unqualified identifiers.
* `spcs service` commands now accept qualified names.
* Updated help messages for `spcs` commands.

# v2.0.0

## Backward incompatibility
* Introduced `snow object` group with `list`, `describe` and `drop` commands which replaces corresponding
  functionalities of procedure/function/streamlit specific commands.
* `snow stage` is now `snow object stage`
* `snow stage get` and `snow stage put` are replaced by `snow object stage copy [FROM] [TO]`
* `snow warehouse status` is now `snow object list warehouse`
* `snow connection test` now outputs all connection details (except for the password), along with connection status
* `snow sql` requires explicit `-i` flag to read input from stdin: `cat my.sql | snow sql -i`
* Switched to Python Connector default connection https://docs.snowflake.com/en/developer-guide/python-connector/python-connector-connect#setting-a-default-connection
  * Default connection name changed from `dev` to `default`
  * Environment variable for default connection name changed from `SNOWFLAKE_OPTIONS_DEFAULT_CONNECTION` to `SNOWFLAKE_DEFAULT_CONNECTION_NAME`

* Snowpark changes
  * Removed `procedure` and `function` subgroups.
  * Removed `snow snowpark function package` and `snow snowpark procedure package` in favour of `snow snowpark build`.
  * Removed `snow snowpark function create` and `snow snowpark function update`. Functions can be deployed using `snow snowpark deploy`.
  * Removed `snow snowpark procedure create` and `snow snowpark procedure update`. Procedures can be deployed using `snow snowpark deploy`.
  * Procedures and functions use single zip artifact for all functions and procedures in project.
  * Changed path to coverage reports on stage, previously created procedures with coverage will not work, have to be recreated.
  * Previously created procedures or functions won't work with `deploy` command due to change in stage path of artifact. Previous code will remain under old path on stage.
  * Package commands are now under `snow snowpark package`.
  * Coverage commands were removed. To measure coverage of your procedures or functions use coverage locally.

* Snowpark Containers services commands
  * `cp` alias for `compute-pool` commands was removed.
  * `services` commands were renamed to `service`
  * `registry` commands were renamed to `image-registry`
  * `compute-pool`, `service`, and `image-registry` commands were moved from `snowpark` group to a new `spcs` group.
  * `snow spcs compute-pool create` and `snow spcs service create` have been updated with new options to match SQL interface.
  * Added new `image-repository` command group under `spcs`. Moved `list-images` and `list-tags` from `image-registry` to `image-repository`.
  * Removed `snow snowpark jobs` command.
  * `list-images` and `list-tags` now outputs image names with a slash at the beginning (e.g. /db/schema/repo/image). Image name input to `list-tags` requires new format.
  * `snow spcs compute-pool stop` has been removed in favor of `snow spcs compute-pool stop-all`.

* Streamlit changes
  * `snow streamlit deploy` is requiring `snowflake.yml` project file with a Streamlit definition.
  * `snow streamlit describe` is now `snow object describe streamlit`
  * `snow streamlit list` is now `snow object list streamlit`
  * `snow streamlit drop` is now `snow object drop streamlit`


## New additions
* Added `snow streamlit get-url [NAME]` command that returns url to a Streamlit app.
* `--temporary-connection` flag, that allows you to connect, without anything declared in config file
* Added project definition for Streamlit
* Added `snow streamlit get-url [NAME]` command that returns url to a Streamlit app.
* Added project definition for Snowpark procedures and functions.
  * The `snowflake.yml` file is required to deploy functions or procedures.
  * Introduced new `deploy` command for project with procedures and functions.
  * Introduced new `build` command for project with procedure and functions
* Added support for external access integration for functions and procedures
* Added support for runtime version in snowpark procedures ad functions.
* You can include previously uploaded packages in your functions, by listing them under `imports` in `snowflake.yml`
* Added more options to `snow connection add` - now you can also specify authenticator and path to private key
* Added support for native applications by introducing new commands.
  * `snow app init` command that creates a new Native App project from a git repository as a template.
  * `snow app version create` command that creates or upgrades an application package and creates a version or patch for that package.
  * `snow app version drop` command that drops a version associated with an application package.
  * `snow app version list` command that lists all versions associated with an application package.
  * `snow app run` command that creates or upgrades an application in development mode or through release directives.
  * `snow app open` command that opens the application inside of your browser on Snowsight, once it has been installed in your account.
  * `snow app teardown` command that attempts to drop both the application and package as defined in the project definition file.
* Snowpark: add `default` field to procedure and function arguments definition in `snowflake.yml` to support [named and optional
  arguments](https://docs.snowflake.com/en/developer-guide/udf/udf-calling-sql#calling-a-udf-that-has-optional-arguments)

## Fixes and improvements
* Allow the use of quoted identifiers in stages


# v1.2.5
## Fixes and improvements
* Import git module only when is needed


# v1.2.4
## Fixes and improvements
* Fixed look up for all folders in downloaded package.


# v1.2.3
## Fixes and improvements
* Removed hardcoded values of instance families for `snow snowpark pool create` command.


# v1.2.2
## Fixes and improvements
* Fixed parsing of commands and arguments lists in specifications of snowpark services and jobs


# v1.2.1
## Fixes and improvements
* Fix homebrew installation


# v1.2.0

## Backward incompatibility
* Removed `snow streamlit create` command. Streamlit can be deployed using `snow streamlit deploy`
* Removed short option names in compute pool commands:
  * `-n` for `--name`, name of compute pool
  * `-d` for `--num`, number of pool's instances
  * `-f` for `--family`, instance family
* Renamed long options in Snowpark services commands:
  * `--compute_pool` is now `--compute-pool`
  * `--num_instances` is now `--num-instances`
  * `--container_name` is now `--container-name`

## New additions
* `snow streamlit init` command that creates a new streamlit project.
* `snow streamlit deploy` support pages and environment.yml files.
* Support for private key authentication

## Fixes and improvements
* Adjust streamlit commands to PuPr syntax
* Fix URL to streamlit dashboards


# v1.1.1

## Backward incompatibility
* Removed short version `-p` of `--password` option.

## New additions
* Added commands:
  * `snow snowpark registry list-images`
  * `snow snowpark registry list-tags`

## Fixes and improvements
* Too long texts in table cells are now wrapped instead of cropped
* Split global options into separate section in `help`
* Avoiding unnecessary replace in function/procedure update
* Added global options to all commands
* Updated help messages
* Fixed problem with Windows shortened paths
* If only one connection is configured, will be used as default
* Fixed registry token connection issues
* Fixes in commands belonging to `snow snowpark compute-pool` and `snow snowpark services` groups
* Removed duplicated short option names in a few commands by:
  * Removing `-p` short option for `--password` option for all commands (backward incompatibility affecting all the commands using a connection) (it was conflicting with various options in a few commands)
  * Removing `-a` short option for `--replace-always` in `snow snowpark function update` command (it was conflicting with short version of `--check-anaconda-for-pypi-deps`)
  * Removing `-c` short option for `--compute-pool` in `snow snowpark jobs create` (it was conflicting with short version of global `--connection` option)
  * Removing `-c` short option for `--container-name` in `snow snowpark jobs logs` (it was conflicting with short version of global `--connection` option)
* Fixed parsing of specs yaml in `snow snowpark services create` command<|MERGE_RESOLUTION|>--- conflicted
+++ resolved
@@ -25,11 +25,8 @@
   * `snow app release-directive unset`
 * Add support for release channels feature in native app version creation/drop.
 * `snow app version create` now returns version, patch, and label in JSON format.
-<<<<<<< HEAD
+* Add ability to specify release channel when creating application instance from release directive: `snow app run --from-release-directive --channel=<channel>`
 * Add an optional `stage_subdirectory` field to `application package` entity. When specified, application artifacts are uploaded to this subdirectory instead of the root of the application package's stage.
-=======
-* Add ability to specify release channel when creating application instance from release directive: `snow app run --from-release-directive --channel=<channel>`
->>>>>>> 24809a8a
 
 ## Fixes and improvements
 * Fixed crashes with older x86_64 Intel CPUs.
