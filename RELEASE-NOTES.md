<!--
 Copyright (c) 2024 Snowflake Inc.

 Licensed under the Apache License, Version 2.0 (the "License");
 you may not use this file except in compliance with the License.
 You may obtain a copy of the License at

 http://www.apache.org/licenses/LICENSE-2.0

 Unless required by applicable law or agreed to in writing, software
 distributed under the License is distributed on an "AS IS" BASIS,
 WITHOUT WARRANTIES OR CONDITIONS OF ANY KIND, either express or implied.
 See the License for the specific language governing permissions and
 limitations under the License.
 -->
# Unreleased version

## Backward incompatibility

## Deprecations

## New additions

* Add an optional `stage_subdirectory` field to `application package` entity. When specified, application artifacts are uploaded to this subdirectory instead of the root of the application package's stage.
* Add `snow spcs service events` command to retrieve service-specific events:
  * Supports filtering by service name, container name, instance ID, time intervals (`--since`, `--until`), and pagination (`--first`, `--last`).
  * Use `--all` to fetch all columns.
* Add `snow spcs service metrics` command to fetch service metrics:
  * Supports filtering by service name, container name, instance ID, and time intervals (`--since`, `--until`).
  * Use `--all` to fetch all columns.
* Added support for glob pattern (except `**`) in artifact paths in snowflake.yml for Streamlit.
* Added support for glob pattern (except `**`) in artifact paths in snowflake.yml for Snowpark, requires ENABLE_SNOWPARK_GLOB_SUPPORT feature flag.
* Added `--replace` flag to `snow spcs compute-pool create` command.
* Added command `snow app release-directive add-accounts` and `snow app release-directive remove-accounts`
* Added compute pool model in snowflake.yml.
* Added `--replace` flag to `snow spcs compute-pool create` command.
* Added `snow app release-channel set-accounts` command to set accounts for release channel.
* Added support for Mac Os x86_64 architecture.
* Added image repository model in snowflake.yml.
* Added `snow spcs service deploy` command.

## Fixes and improvements

# v3.3.0

## Backward incompatibility

## Deprecations

* Added deprecation message for default Streamlit warehouse

## New additions

* Add support for Release Directives by introducing the following commands:
  * `snow app release-directive list`
  * `snow app release-directive set`
  * `snow app release-directive unset`
* `snow app version create` now returns version, patch, and label in JSON format.
* Add `--from-stage` flag to `snow app version create` to allow version creation from the content of the stage without re-syncing to the stage.
* Add support for release channels:
  * Add support for release channels feature in native app version creation/drop.
  * Add ability to specify release channel when creating application instance from release directive: `snow app run --from-release-directive --channel=<channel>`
  * Add ability to list release channels through `snow app release-channel list` command
  * Add ability to add and remove accounts from release channels through `snow app release-channel add-accounts` and snow app release-channel remove-accounts` commands.
  * Add ability to add/remove versions to/from release channels through `snow app release-channel add-version` and `snow app release-channel remove-version` commands.
* Add publish command to make it easier to manage publishing versions to release channels and updating release directives: `snow app publish`
* Add support for restricting Snowflake user authentication policy to Snowflake CLI-only. For more infotmation, [check the documentation](https://docs.snowflake.com/developer-guide/snowflake-cli/connecting/configure-cli#label-snowcli-limit-access).
* Added a new command: `snow helpers import-snowsql-connections` allowing to import configuration of connections from SnowSQL.
<<<<<<< HEAD
* Add an optional `stage_subdirectory` field to `application package` entity. When specified, application artifacts are uploaded to this subdirectory instead of the root of the application package's stage.
* Add `snow spcs service events` command to retrieve service-specific events:
  * Supports filtering by service name, container name, instance ID, time intervals (`--since`, `--until`), and pagination (`--first`, `--last`).
  * Use `--all` to fetch all columns.
* Add `snow spcs service metrics` command to fetch service metrics:
  * Supports filtering by service name, container name, instance ID, and time intervals (`--since`, `--until`).
  * Use `--all` to fetch all columns.
* Added support for glob pattern (except `**`) in artifact paths in snowflake.yml for Streamlit.
* Added support for glob pattern (except `**`) in artifact paths in snowflake.yml for Snowpark, requires ENABLE_SNOWPARK_GLOB_SUPPORT feature flag.
* Added `--replace` flag to `snow spcs compute-pool create` command.
* Added command `snow spcs compute-pool deploy`.
* Add `snow notebook deploy` command that allows creating a notebook using local file.
=======
>>>>>>> 524748ff

## Fixes and improvements

* Fixed inability to add patches to lowercase quoted versions
* Fixes label being set to blank instead of None when not provided.
* Fixes generate-jwt command to preserve command line connection options.
* Fixed stage path handling for notebook commands.

# v3.2.2

## Backward incompatibility

## Deprecations

## New additions

## Fixes and improvements

* Fix "No module named 'pandas'" warning.

# v3.2.1

## Backward incompatibility

## Deprecations

## New additions

## Fixes and improvements

* Fixed crashes with older x86_64 Intel CPUs.

# v3.2.0

## Deprecations

* `manifest` field of `application package` entity is now optional. This field does not have any functionality.

## New additions

* Added `--retain-comments` option to `snow sql` command to allow passing comments to Snowflake.
* Added `--replace` and `--if-not-exists` options to `snow object create` command.
* Added support for event sharing, which now can be specified under the `telemetry` section of an application entity. Two fields are supported: `share_mandatory_events` and `optional_shared_events`.
* `snow stage copy` supports `--recursive` flag to copy local files and subdirectories recursively to stage. Including
  glob support.
* `snow helpers v1-to-v2` now converts v1 template references to v2 in Native App artifacts that use the `templates` processor.
* Added `--label` option to `snow app version create` command to allow adding labels to versions and patches.
* Enhanced `snow spcs service logs` command with new parameters for improved log retrieval and monitoring.
  * `--previous-logs`: Retrieve logs from the last terminated container.
  * `--since`: Start log retrieval from a specified UTC timestamp.
  * `--include-timestamps`: Include timestamps in log entries for log streaming.
  * `--follow`: Stream logs in real-time.
  * `--follow-interval`: Set custom polling intervals during log streaming.
* `snow connection add` supports `--no-interactive` flag to skip interactive prompts.

## Fixes and improvements

* `snow --info` callback returns information about `SNOWFLAKE_HOME` variable.
* Removed requirement of existence of any `requirements.txt` file for Python code execution via `snow git execute` command.
  Before the fix the file (even empty) was required to make the execution working.
* Fixed saving of the config file updates when `connections.toml` exists.
  Removed incorrect copying of connections from `connections.toml` to `config.toml`.
* Fixes `snow connection generate-jwt` to work with keys with no passphrase.
* The privilege to create a schema or stage is no longer required to run `snow app version create` if the schema and stage already exist.
* Fix Windows permissions error on files created by CLI when owner is a part of custom group with granted
  default permissions.

# v3.1.0

## Deprecations

* Added deprecation warning in the description of `snow spcs service status` and `snow spcs image-repository list-tags`.
* Completely removed the `snow app init` as it was replaced with `snow init` in Snowflake CLI 3.0

## New additions

* Added `snow connection generate-jwt` command to generate JWT token for Snowflake connection.
* Added `snow spcs service list-instances`, `snow spcs service list-containers` and `snow spcs service list-roles` commands, which support fetching information about all instances/containers/service roles in a service.
* `snow spcs service set` now supports `--eai-name` to update external access integrations for a service.

## Fixes and improvements

* Fixed a bug that would cause the `deploy_root`, `bundle_root`, and `generated_root` directories to be created in the current working directory instead of the project root when invoking commands with the `--project` flag from a different directory.
* Align variables for `snow stage|git execute`. For Python files variables are stripped of leading and trailing quotes.
* `snow spcs service list-images` now displays image tag and digest.
* Fix `snow stage list-files` for paths with directories.
* Fix for list fields in mixins applied twice

# v3.0.2

## Backward incompatibility

## Deprecations

## New additions

## Fixes and improvements

* Fixed the handling empty default values for strings by `snow snowpark deploy`.
* Added log error details if the `pip` command fails.
* Fix `snow git execute` support for Python files.

# v3.0.1

## Backward incompatibility

## Deprecations

* Changing package name from `snowflake-cli-labs` to `snowflake-cli`. `Snowflake-cli-labs` will be pointing to the corresponding version of `snowflake-cli`.

## New additions

## Fixes and improvements

# v3.0.0

## Backward incompatibility

* Dropped support for Python below 3.10 version.
* `snow object stage` commands are removed in favour of `snow stage`.
* `snow snowpark init`, `snow streamlit init`, and `snow app init` commands are removed in favor of `snow init` command.
* Removed deprecated flags from `snow snowpark` commands.
* Default Python version for Snowpark functions and procedures was bumped to 3.10 from 3.8.
* Snowpark commands
  * `snow snowpark build` creates a .zip file for each specified artifact that is a directory. Non-Anaconda
    dependencies are packaged once as `dependencies.zip`.
  * `snow snowpark deploy` uploads all artifacts created during build step. Dependencies zip is upload once to
     every Snowpark stage specified in project definition.
  * The changes are compatible with V1 projects definition though the result state (file layout) is different.
  * `snow snowpark package` commands no longer fallback to Anaconda Channel metadata when fetching available packages info fails.
  * Added `snow streamlit execute app-name` command to run Streamlit apps in a Snowflake environment in headless mode.

## Deprecations

* Renamed `private-key-path` flag to `private-key-file`, added `private-key-path` as an alias for backward compatibility.

## New additions

* Added `snow spcs service execute-job` command, which supports creating and executing a job service in the current schema.
* Added `snow app events` command to fetch logs and traces from local and customer app installations.
* Added support for external access (api integrations and secrets) in Streamlit.
* Added support for `<% ... %>` syntax in SQL templating.
* Support multiple Streamlit application in single snowflake.yml project definition file.
* Added `snow helpers v1-to-v2` command to migrate `snowflake.yml` file from V1 to V2.
* Added `--package-entity-id` and `--app-entity-id` options to `snow app` commands to allow targeting specific entities when the `definition_version` in `snowflake.yml` is `2` or higher and it contains multiple `application package` or `application` entities.
* Added templates expansion of arbitrary files for Native Apps through `templates` processor.
* Added `SNOWFLAKE_..._PRIVATE_KEY_RAW` environment variable to pass private key as a raw string.
* Added periodic check for newest version of Snowflake CLI. When new version is available, user will be notified.
* Added support for `imports` in Streamlit definition.
* Add `--host` and `--port` to connection flags.

## Fixes and improvements

* Fixed problem with whitespaces in `snow connection add` command.
* Added check for the correctness of token file and private key paths when addind a connection.
* Fix the typo in spcs service name argument description. It is the identifier of the **service** instead of the **service pool**.
* Fix error handling and improve messaging when no artifacts provided.
* Improved error message for incompatible parameters.
* Fixed SQL error when running `snow app version create` and `snow app version drop` with a version name that isn't a valid Snowflake unquoted identifier
* Duplicated keys in `snowflake.yml` are now detected and reported.
* `snow streamlit deploy` will check for existing streamlit instance before deploying anything.
* Fixed `snow git execute` with `/` in name of the branch.
* `snow app` commands don't enforce ownership of the objects they manage, and rely on RBAC instead.
* `snow app deploy` for package entity now allows operating on application packages created outside the CLI
* Fixes `snow connection add` behavior when `connections.toml` file exists.
* Add more readable error messages in `snow object create` command.

# v2.8.2

## Backward incompatibility

## Deprecations

* Changing package name from `snowflake-cli-labs` to `snowflake-cli`. `Snowflake-cli-labs` will be pointing to the corresponding version of `snowflake-cli`.

## New additions

## Fixes and improvements

# v2.8.1

## Backward incompatibility

## Deprecations

## New additions

## Fixes and improvements

* Fixed git execute not working with upper case in directory name.
* Fixed `snow git setup` command behaviour for fully qualified repository names.
* Fixed `snow git setup` command behaviour in case API integration or secret with default name already exists.
* Fixed `snow snowpark package create` creating empty zip when package name contained capital letters.

# v2.8.0

## Backward incompatibility

## Deprecations

* Added deprecation warning for `native_app.package.scripts` in project definition file.

## New additions

* Added support for project definition file defaults in templates.
* Added support for `native_app.package.post_deploy` scripts in project definition file.
  * These scripts will execute whenever a Native App Package is created or updated.
  * Currently only supports SQL scripts: `post_deploy: [{sql_script: script.sql}]`.

## Fixes and improvements

* Fix return values of `snow snowpark list`, `describe` and `drop` commands.
* Show warnings returned by Snowflake when `snow app run` is successful.

# v2.7.0

## Backward incompatibility

## Deprecations

* `snow snowpark init` and `snow streamlit init` are marked as deprecated. The commands are still functional,
but should be replaced with `snow init`

## New additions

* Added connection option `--token-file-path` allowing passing OAuth token using a file. The function is also
  supported by setting `token_file_path` in connection definition.
* Support for Python remote execution via `snow stage execute` and `snow git execute` similar to existing EXECUTE IMMEDIATE support.
* Added support for autocomplete in `--connection` flag.
* Added `snow init` command, which supports initializing projects with external templates.

## Fixes and improvements

* The `snow app run` command now allows upgrading to unversioned mode from a versioned or release mode application installation
* The `snow app teardown` command now allows dropping a package with versions when the `--force` flag is provided
* The `snow app version create` command now allows operating on application packages created outside the CLI
* Added support for user stages in stage execute and copy commands
* Improved support for quoted identifiers in snowpark commands.
* Updated post_deploy SQL script default database to be the application database
* Handle `NULL` md5 values correctly when returned by stage storage backends
* Regionless host URLs are now supported when generating Snowsight URLs
* `snow app run` and `snow app deploy` now correctly determine modified status for large files uploaded to AWS S3

# v2.6.1

## Backward incompatibility

## Deprecations

## New additions

## Fixes and improvements

* `snow object create` message returns meaningful error if connection database is not defined.
* Fixed crashing when save_logs is false and log directory does not exist

# v2.6.0

## Backward incompatibility

## Deprecations

## New additions

* Add `snow object create` command
* Added support for `title` field in Streamlit definition in `snowflake.yml` project file.
* Added `--auto-compress` flag to `snow stage copy` command enabling use of gzip to compress files during upload.
* Added new `native_app.application.post_deploy` section to `snowflake.yml` schema to execute actions after the application has been deployed via `snow app run`.
  * Added the `sql_script` hook type to run SQL scripts with template support.
* Added support for `--env` command line arguments for templating.
  * Available for commands that make use of the project definition file.
  * Format of the argument: `--env key1=value1 --env key2=value2`.
  * Overrides `env` variables values when used in templating.
  * Can be referenced in templating through `ctx.env.<key_name>`.
  * Templating will read env vars in this order of priority (highest priority to lowest priority):
    * vars from `--env` command line argument.
    * vars from shell environment variables.
    * vars from `env` section of project definition file.

## Fixes and improvements

* Passing a directory to `snow app deploy` will now deploy any contained file or subfolder specified in the application's artifact rules
* Fixes markup escaping errors in `snow sql` that may occur when users use unintentionally markup-like escape tags.
* Fixed case where `snow app teardown` could not tear down orphan applications (those that have had their package dropped)
* Fixed case where `snow app teardown` could leave behind orphan applications if they were not created by the Snowflake CLI
* Fixed case where `snow app run` could fail to run an existing application whose package was dropped by prompting to drop and recreate the application
* Improve terminal output sanitization to avoid ASCII escape codes.
* The `snow sql` command will show query text before executing it.
* Improved stage diff output in `snow app` commands
* Hid the diff from `snow app validate` output since it was redundant
* Added log into the file with loaded external plugins
* Warn users if they attempt to use templating with project definition version 1
* Improved output and format of Pydantic validation errors
* Improved support for quoted identifiers in streamlit commands.
* The `snow app run` command will no longer override debug mode during an application upgrade unless explicitly set in `snowflake.yml`

# v2.5.0

## Backward incompatibility

## Deprecations

## New additions

* Added `snow app bundle` command that prepares a local folder in the project directory with artifacts to be uploaded to a stage as part of creating a Snowflake Native App.
  * Snowflake Native App projects can now optionally generate CREATE FUNCTION or CREATE PROCEDURE declarations in setup scripts from Snowpark python code that includes decorators (e.g. @sproc, @udf).
* Added `snow app validate` command that validates the setup script SQL used to create a Snowflake Native App for syntax validity, invalid object references, and best practices
  * Added new `native_app.scratch_stage` field to `snowflake.yml` schema to allow customizing the stage that the CLI uses to run the validation
* Changed `snow app deploy` and `snow app run` to trigger validation of the uploaded setup script SQL and block uploads on validation failure, pass `--no-validate` to disable
* Changed `snow app version create --patch` to require an integer patch number, aligning with what Snowflake expects
* Added `snow notebook` commands:
  * `snow notebook execute` enabling head-less execution of a notebook.
  * `snow notebook create` proving an option to create a Snowflake Notebook from a file on stage.
* Added templating support for project definition file.
  * Template variables can now be used anywhere in the project definition file.
* Added `--default` flag to `snow connection add` commands allowing users to mark the new connection as default.

## Fixes and improvements

* Fixed error handling for malformatted `config.toml`
* Fixed ZIP packaging of Snowpark project dependencies containing implicit namespace packages like `snowflake`.
* Deploying function/procedure with `--replace` flag now copies all grants
* Fixed MFA caching
* Fixed `DeprerationWarning`/`SyntaxWarning` due to invalid escape sequences
* Improved error message in `snow spcs image-registry login` when docker is not installed.
* Improved detection of conflicts between artifact rules for native application projects
* Fixed URL generation for applications, streamlits, and notebooks that use a quoted identifier with spaces.

# v2.4.0

## Backward incompatibility

## Deprecations

## New additions

* Added the `--cascade` option to `snow app teardown` command that drops all application objects owned by the application.
* Add external access integration to snow object commands
* Add aliases for `snow object list/describe/drop` commands under:
  * `snow stage` for stages
  * `snow git` for git repository stages
  * `snow streamlit` for streamlit apps
  * `snow snowpark` for procedures and functions
  * `snow spcs compute-pool` for compute pools
  * `snow spcs image-repository` for image repositories
  * `snow spcs service` for services
* `snow sql` works now with `snowflake.yml` file. The variables defined in the new `env` section
       of `snowflake.yml` will be used to expand templates.
* `snow sql` support executing multiple files. Users can use `-f/--file` flag more than once to execute queries
      from many files.
* `snow git execute` and `snow stage execute` support passing input variables for SQL execution.
* Added `snow cortex` commands:
  * `complete` - Given a prompt, the command generates a response using your choice of language model.
      In the simplest use case, the prompt is a single string. You may also provide a JSON file with conversation history including multiple prompts and responses for interactive chat-style usage.
  * `extract-answer` - Extracts an answer to a given question from a text document.
      The document may be a plain-English document or a string representation of a semi-structured (JSON) data object.
  * `sentiment` - Returns sentiment as a score between -1 to 1 (with -1 being the most negative and 1 the most positive, with values around 0 neutral) for the given English-language input text.
  * `summarize` - Summarizes the given English-language input text.
  * `translate` - Translates text from the indicated or detected source language to a target language.
  * `search`    - for integration with Cortex Search Service
* When invoked without command help is displayed by default with list of available commands.
* Add tab-completion for `snow` command.

## Fixes and improvements

* Improved support for quoted identifiers.
* Fixed creating patches with `snow app version create` when there are 2 or more existing patches on a version
* Using `--format=json` adds trailing new line to avoid `%` being added by some terminals to signal no new line at the end of output.
* Fixed `--interactive` flag to be enabled by default in interactive environments and added the `--no-interactive` flag to be able to turn off prompting.

# v2.3.1

## Backward incompatibility

## Deprecations

## New additions

## Fixes and improvements

* Fixed bugs in source artifact mapping logic for native applications

# v2.3.0

## Backward incompatibility

## Deprecations

## New additions

* New `snow sql` functionality:
  * `-D/--variable` allows variable substitutions in a SQL input (client-side query templating)
* New `snow app deploy` functionality:
  * Passing files and directories as arguments syncs these only: `snow app deploy some-file some-dir`.
  * `--recursive` syncs all files and subdirectories recursively.
  * `--prune` deletes specified files from the stage if they don't exist locally.

## Fixes and improvements

* More human-friendly errors in case of corrupted `config.toml` file.
* Fixed a bug in `snow app` that caused files to be re-uploaded unnecessarily.
* Optimize snowpark dependency search to lower the size of .zip artifacts and
  the number of anaconda dependencies for snowpark projects.
* Added support for fully qualified stage names in stage and git execute commands.
* Fixed a bug where `snow app run` was not upgrading the application when the local state and remote stage are identical (for example immediately after `snow app deploy`).
* Fixed handling of stage path separators on Windows
* Change to `external_access_integrations` in `snowflake.yml` now also triggers function replace
* The `--info` callback returns info about configured feature flags.

# v2.2.0

## Backward incompatibility

## Deprecations

* `snow snowpark package lookup` no longer performs check against PyPi. Using `--pypi-download` or `--yes`
  has no effect and will cause a warning. In this way the command has single responsibility - check if package is
  available in Snowflake Anaconda channel.
* `snow snowpark package create`:
  * `--pypi-download` or `--yes` flags are deprecated, have no effect and will cause a warning.
    `create` command always checks against PyPi.
  * `--allow-native-libraries` is deprecated in favour of boolean flag `--allow-shared-libraries`.
    Using old flag will cause a warning.
* `snow snowpark build`:
  * `--pypi-download` flag is deprecated, have no effect and will cause a warning. Build command always check against PyPi.
  * `--check-anaconda-for-pypi-depts` is deprecated and using it will cause warning, the functionality is replaced by `--ignore-anaconda`
  * `--package-native-libraries` is deprecated and using it will cause warning, the functionality is replaced by `--allow-shared-libraries`
* `snow object stage` commands are deprecated and using them will cause a warning.
   Functionality is replaced by `snow stage` commands.

## New additions

* Added support for fully qualified name (`database.schema.name`) in `name` parameter in streamlit project definition
* Added support for fully qualified image repository names in `spcs image-repository` commands.
* Added `--if-not-exists` option to `create` commands for `service`, and `compute-pool`. Added `--replace` and `--if-not-exists` options for `image-repository create`.
* Added support for python connector diagnostic report.
* Added `snow app deploy` command that creates an application package and syncs the local changes to the stage without creating or updating the application.
* Added `is_default` column to `snow connection list` output to highlight default connection.
* `snow snowpark package create`:
  * new `--ignore-anaconda` flag disables package lookup in Snowflake Anaconda channel.
    All dependencies will be downloaded from PyPi.
  * new `--skip-version-check` skips comparing versions of dependencies between requirements and Anaconda.
  * new `--index-url` flag sets up Base URL of the Python Package Index to use for package lookup.
* `snow snowpark build`:
  * new `--skip-version-check` skips comparing versions of dependencies between requirements and Anaconda.
  * new `--index-url` flag sets up Base URL of the Python Package Index to use for package lookup.
* Added `--recursive` flag for copy from stage, it will reproduce the directory structure locally.
* Added support for snowgit. New commands:
  * `snow git setup` - wizard setting up a git repository stage and creating all necessary objects
  * `snow git fetch` - fetches latest changes from the origin repository into Snowflake repository
  * `snow git list-branches` - lists all branches in the repository
  * `snow git list-tags` - lists all tags in the repository
  * `snow git list-files` - lists all files on provided branch/tag/commit
  * `snow git copy` - copies files from provided branch/tag/commit into stage or local directory
  * `snow git execute` - execute immediate files from repository
* Added command for execute immediate `snow object stage execute`
* Fetching available packages list from Snowflake instead of directly from Anaconda with fallback to the old method (for backward compatibility).
  As the new method requires a connection to Snowflake, it adds connection options to the following commands:
  * `snow snowpark build`
  * `snow snowpark package lookup`
  * `snow snowpark package create`

## Fixes and improvements

* Adding `--image-name` option for image name argument in `spcs image-repository list-tags` for consistency with other commands.
* Fixed errors during `spcs image-registry login` not being formatted correctly.
* Project definition no longer accept extra fields. Any extra field will cause an error.
* Changing imports in function/procedure section in `snowflake.yml` will cause the definition update on replace
* Adding `--pattern` flag to `stage list-files` command for filtering out results with regex.
* Fixed snowpark build paths for builds with --project option (fixed empty zip issue).
* More clear error messages in `snow snowpark build` command
* Adding support for any source supported by `pip` in `snow snowpark`.
* Fixed version parsing for packages lookup on Snowflake Anaconda Channel
* Fix handling database/schema/role identifiers containing dashes
* Fix schema override bug in `snow connection test`
* Hidden incorrectly working config permissions warning on Windows
* Make errors from `snow connection test` more meaningful when role, warehouse or database does not exist.

# v2.1.2

## Fixes and improvements

* Add `pip` as Snowflake-cli dependency
* Optimize `connection test` command
* Fix venv creation issues in `snowpark package create` and `snowpark build` command

# v2.1.1

## Fixes and improvements

* Improved security of printing connection details in `snow connection list`.
* Improved parsing of non-quoted scalar values within square brackets in `manifest.yml` in Native App projects.

# v2.1.0

## Backward incompatibility

## New additions

* Added ability to specify scope of the `object list` command with the `--in <scope_type> <scope_name>` option.
* Introduced `snowflake.cli.api.console.cli_console` object with helper methods for intermediate output.
* Added new `--mfa-passcode` flag to support MFA.
* Added possibility to specify `database` and `schema` in snowflake.yml for snowpark objects. Also `name` can specify a fully qualify name.
* New commands for `spcs`
  * Added `image-registry url` command to get the URL for your account image registry.
  * Added `image-registry login` command to fetch authentication token and log in to image registry in one command.
  * Added `image-repository url <repo_name>` command to get the URL for specified image repository.
  * Added `create` command for `image-repository`.
  * Added `status`, `set (property)`, `unset (property)`, `suspend` and `resume` commands for `compute-pool`.
  * Added `set (property)`, `unset (property)`,`upgrade` and `list-endpoints` commands for `service`.
* You can now use github repo link in `snow snowpark package create` to prepare your code for upload
* Added `allow-native-libraries` option to `snow snowpark package create` command
* Added alias `--install-from-pip` for `-y` option in `snow snowpark package create` command
* Connections parameters are also supported by generic environment variables:
  * `SNOWFLAKE_ACCOUNT`
  * `SNOWFLAKE_USER`
  * `SNOWFLAKE_PASSWORD`
  * `SNOWFLAKE_DATABASE`
  * `SNOWFLAKE_SCHEMA`
  * `SNOWFLAKE_ROLE`
  * `SNOWFLAKE_WAREHOUSE`
  * `SNOWFLAKE_MFA_PASSCODE`
* Introduced `--pypi-download` flag for `snow snowpark package` commands to replace `-y` and `--yes`

  The `SNOWFLAKE_CONNECTION_<NAME>_<KEY>` variable takes precedence before the generic flag. For example if
  `SNOWFLAKE_PASSWORD` and `SNOWFLAKE_CONNECTIONS_FOO_PASSWORD` are present and user tries to use connection
  "foo" then the later variable will be used.
* Testing connection using `snow connection test` validates also access to database, schema, role and warehouse
  specified in the connection details.
* Added `snow connection set-default` command for changing default connection.

## Fixes and improvements

* Restricted permissions of automatically created files
* Fixed bug where `spcs service create` would not throw error if service with specified name already exists.
* Improved package lookup, to avoid unnecessary uploads
* Logging into the file by default (INFO level)
* Added validation that service, compute pool, and image repository names are unqualified identifiers.
* `spcs service` commands now accept qualified names.
* Updated help messages for `spcs` commands.

# v2.0.0

## Backward incompatibility

* Introduced `snow object` group with `list`, `describe` and `drop` commands which replaces corresponding
  functionalities of procedure/function/streamlit specific commands.
* `snow stage` is now `snow object stage`
* `snow stage get` and `snow stage put` are replaced by `snow object stage copy [FROM] [TO]`
* `snow warehouse status` is now `snow object list warehouse`
* `snow connection test` now outputs all connection details (except for the password), along with connection status
* `snow sql` requires explicit `-i` flag to read input from stdin: `cat my.sql | snow sql -i`
* Switched to Python Connector default connection <https://docs.snowflake.com/en/developer-guide/python-connector/python-connector-connect#setting-a-default-connection>
  * Default connection name changed from `dev` to `default`
  * Environment variable for default connection name changed from `SNOWFLAKE_OPTIONS_DEFAULT_CONNECTION` to `SNOWFLAKE_DEFAULT_CONNECTION_NAME`

* Snowpark changes
  * Removed `procedure` and `function` subgroups.
  * Removed `snow snowpark function package` and `snow snowpark procedure package` in favour of `snow snowpark build`.
  * Removed `snow snowpark function create` and `snow snowpark function update`. Functions can be deployed using `snow snowpark deploy`.
  * Removed `snow snowpark procedure create` and `snow snowpark procedure update`. Procedures can be deployed using `snow snowpark deploy`.
  * Procedures and functions use single zip artifact for all functions and procedures in project.
  * Changed path to coverage reports on stage, previously created procedures with coverage will not work, have to be recreated.
  * Previously created procedures or functions won't work with `deploy` command due to change in stage path of artifact. Previous code will remain under old path on stage.
  * Package commands are now under `snow snowpark package`.
  * Coverage commands were removed. To measure coverage of your procedures or functions use coverage locally.

* Snowpark Containers services commands
  * `cp` alias for `compute-pool` commands was removed.
  * `services` commands were renamed to `service`
  * `registry` commands were renamed to `image-registry`
  * `compute-pool`, `service`, and `image-registry` commands were moved from `snowpark` group to a new `spcs` group.
  * `snow spcs compute-pool create` and `snow spcs service create` have been updated with new options to match SQL interface.
  * Added new `image-repository` command group under `spcs`. Moved `list-images` and `list-tags` from `image-registry` to `image-repository`.
  * Removed `snow snowpark jobs` command.
  * `list-images` and `list-tags` now outputs image names with a slash at the beginning (e.g. /db/schema/repo/image). Image name input to `list-tags` requires new format.
  * `snow spcs compute-pool stop` has been removed in favor of `snow spcs compute-pool stop-all`.

* Streamlit changes
  * `snow streamlit deploy` is requiring `snowflake.yml` project file with a Streamlit definition.
  * `snow streamlit describe` is now `snow object describe streamlit`
  * `snow streamlit list` is now `snow object list streamlit`
  * `snow streamlit drop` is now `snow object drop streamlit`

## New additions

* Added `snow streamlit get-url [NAME]` command that returns url to a Streamlit app.
* `--temporary-connection` flag, that allows you to connect, without anything declared in config file
* Added project definition for Streamlit
* Added `snow streamlit get-url [NAME]` command that returns url to a Streamlit app.
* Added project definition for Snowpark procedures and functions.
  * The `snowflake.yml` file is required to deploy functions or procedures.
  * Introduced new `deploy` command for project with procedures and functions.
  * Introduced new `build` command for project with procedure and functions
* Added support for external access integration for functions and procedures
* Added support for runtime version in snowpark procedures ad functions.
* You can include previously uploaded packages in your functions, by listing them under `imports` in `snowflake.yml`
* Added more options to `snow connection add` - now you can also specify authenticator and path to private key
* Added support for native applications by introducing new commands.
  * `snow app init` command that creates a new Native App project from a git repository as a template.
  * `snow app version create` command that creates or upgrades an application package and creates a version or patch for that package.
  * `snow app version drop` command that drops a version associated with an application package.
  * `snow app version list` command that lists all versions associated with an application package.
  * `snow app run` command that creates or upgrades an application in development mode or through release directives.
  * `snow app open` command that opens the application inside of your browser on Snowsight, once it has been installed in your account.
  * `snow app teardown` command that attempts to drop both the application and package as defined in the project definition file.
* Snowpark: add `default` field to procedure and function arguments definition in `snowflake.yml` to support [named and optional
  arguments](https://docs.snowflake.com/en/developer-guide/udf/udf-calling-sql#calling-a-udf-that-has-optional-arguments)

## Fixes and improvements

* Allow the use of quoted identifiers in stages

# v1.2.5

## Fixes and improvements

* Import git module only when is needed

# v1.2.4

## Fixes and improvements

* Fixed look up for all folders in downloaded package.

# v1.2.3

## Fixes and improvements

* Removed hardcoded values of instance families for `snow snowpark pool create` command.

# v1.2.2

## Fixes and improvements

* Fixed parsing of commands and arguments lists in specifications of snowpark services and jobs

# v1.2.1

## Fixes and improvements

* Fix homebrew installation

# v1.2.0

## Backward incompatibility

* Removed `snow streamlit create` command. Streamlit can be deployed using `snow streamlit deploy`
* Removed short option names in compute pool commands:
  * `-n` for `--name`, name of compute pool
  * `-d` for `--num`, number of pool's instances
  * `-f` for `--family`, instance family
* Renamed long options in Snowpark services commands:
  * `--compute_pool` is now `--compute-pool`
  * `--num_instances` is now `--num-instances`
  * `--container_name` is now `--container-name`

## New additions

* `snow streamlit init` command that creates a new streamlit project.
* `snow streamlit deploy` support pages and environment.yml files.
* Support for private key authentication

## Fixes and improvements

* Adjust streamlit commands to PuPr syntax
* Fix URL to streamlit dashboards

# v1.1.1

## Backward incompatibility

* Removed short version `-p` of `--password` option.

## New additions

* Added commands:
  * `snow snowpark registry list-images`
  * `snow snowpark registry list-tags`

## Fixes and improvements

* Too long texts in table cells are now wrapped instead of cropped
* Split global options into separate section in `help`
* Avoiding unnecessary replace in function/procedure update
* Added global options to all commands
* Updated help messages
* Fixed problem with Windows shortened paths
* If only one connection is configured, will be used as default
* Fixed registry token connection issues
* Fixes in commands belonging to `snow snowpark compute-pool` and `snow snowpark services` groups
* Removed duplicated short option names in a few commands by:
  * Removing `-p` short option for `--password` option for all commands (backward incompatibility affecting all the commands using a connection) (it was conflicting with various options in a few commands)
  * Removing `-a` short option for `--replace-always` in `snow snowpark function update` command (it was conflicting with short version of `--check-anaconda-for-pypi-deps`)
  * Removing `-c` short option for `--compute-pool` in `snow snowpark jobs create` (it was conflicting with short version of global `--connection` option)
  * Removing `-c` short option for `--container-name` in `snow snowpark jobs logs` (it was conflicting with short version of global `--connection` option)
* Fixed parsing of specs yaml in `snow snowpark services create` command<|MERGE_RESOLUTION|>--- conflicted
+++ resolved
@@ -38,6 +38,7 @@
 * Added support for Mac Os x86_64 architecture.
 * Added image repository model in snowflake.yml.
 * Added `snow spcs service deploy` command.
+* Added `snow notebook deploy` command.
 
 ## Fixes and improvements
 
@@ -66,21 +67,6 @@
 * Add publish command to make it easier to manage publishing versions to release channels and updating release directives: `snow app publish`
 * Add support for restricting Snowflake user authentication policy to Snowflake CLI-only. For more infotmation, [check the documentation](https://docs.snowflake.com/developer-guide/snowflake-cli/connecting/configure-cli#label-snowcli-limit-access).
 * Added a new command: `snow helpers import-snowsql-connections` allowing to import configuration of connections from SnowSQL.
-<<<<<<< HEAD
-* Add an optional `stage_subdirectory` field to `application package` entity. When specified, application artifacts are uploaded to this subdirectory instead of the root of the application package's stage.
-* Add `snow spcs service events` command to retrieve service-specific events:
-  * Supports filtering by service name, container name, instance ID, time intervals (`--since`, `--until`), and pagination (`--first`, `--last`).
-  * Use `--all` to fetch all columns.
-* Add `snow spcs service metrics` command to fetch service metrics:
-  * Supports filtering by service name, container name, instance ID, and time intervals (`--since`, `--until`).
-  * Use `--all` to fetch all columns.
-* Added support for glob pattern (except `**`) in artifact paths in snowflake.yml for Streamlit.
-* Added support for glob pattern (except `**`) in artifact paths in snowflake.yml for Snowpark, requires ENABLE_SNOWPARK_GLOB_SUPPORT feature flag.
-* Added `--replace` flag to `snow spcs compute-pool create` command.
-* Added command `snow spcs compute-pool deploy`.
-* Add `snow notebook deploy` command that allows creating a notebook using local file.
-=======
->>>>>>> 524748ff
 
 ## Fixes and improvements
 
