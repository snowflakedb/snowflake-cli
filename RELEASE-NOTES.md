<!--
 Copyright (c) 2024 Snowflake Inc.

 Licensed under the Apache License, Version 2.0 (the "License");
 you may not use this file except in compliance with the License.
 You may obtain a copy of the License at

 http://www.apache.org/licenses/LICENSE-2.0

 Unless required by applicable law or agreed to in writing, software
 distributed under the License is distributed on an "AS IS" BASIS,
 WITHOUT WARRANTIES OR CONDITIONS OF ANY KIND, either express or implied.
 See the License for the specific language governing permissions and
 limitations under the License.
 -->

# Unreleased version
## Backward incompatibility

## Deprecations

## New additions
<<<<<<< HEAD
* Add `snow object create` command
=======
* Added support for `title` field in Streamlit definition in `snowflake.yml` project file.
* Added `--auto-compress` flag to `snow stage copy` command enabling use of gzip to compress files during upload.
>>>>>>> df97a8c2

## Fixes and improvements
* Passing a directory to `snow app deploy` will now deploy any contained file or subfolder specified in the application's artifact rules
* Fixes markup escaping errors in `snow sql` that may occur when users use unintentionally markup-like escape tags.

# v2.5.0
## Backward incompatibility

## Deprecations

## New additions
* Added `snow app bundle` command that prepares a local folder in the project directory with artifacts to be uploaded to a stage as part of creating a Snowflake Native App.
  * Snowflake Native App projects can now optionally generate CREATE FUNCTION or CREATE PROCEDURE declarations in setup scripts from Snowpark python code that includes decorators (e.g. @sproc, @udf).
* Added `snow app validate` command that validates the setup script SQL used to create a Snowflake Native App for syntax validity, invalid object references, and best practices
  * Added new `native_app.scratch_stage` field to `snowflake.yml` schema to allow customizing the stage that the CLI uses to run the validation
* Changed `snow app deploy` and `snow app run` to trigger validation of the uploaded setup script SQL and block uploads on validation failure, pass `--no-validate` to disable
* Changed `snow app version create --patch` to require an integer patch number, aligning with what Snowflake expects
* Added `snow notebook` commands:
  * `snow notebook execute` enabling head-less execution of a notebook.
  * `snow notebook create` proving an option to create a Snowflake Notebook from a file on stage.
* Added templating support for project definition file.
  * Template variables can now be used anywhere in the project definition file.
* Added `--default` flag to `snow connection add` commands allowing users to mark the new connection as default.

## Fixes and improvements
* Fixed error handling for malformatted `config.toml`
* Fixed ZIP packaging of Snowpark project dependencies containing implicit namespace packages like `snowflake`.
* Deploying function/procedure with `--replace` flag now copies all grants
* Fixed MFA caching
* Fixed `DeprerationWarning`/`SyntaxWarning` due to invalid escape sequences
* Improved error message in `snow spcs image-registry login` when docker is not installed.
* Improved detection of conflicts between artifact rules for native application projects
* Fixed URL generation for applications, streamlits, and notebooks that use a quoted identifier with spaces.

# v2.4.0
## Backward incompatibility

## Deprecations

## New additions
* Added the `--cascade` option to `snow app teardown` command that drops all application objects owned by the application.
 * Add external access integration to snow object commands
 * Add aliases for `snow object list/describe/drop` commands under:
   * `snow stage` for stages
   * `snow git` for git repository stages
   * `snow streamlit` for streamlit apps
   * `snow snowpark` for procedures and functions
   * `snow spcs compute-pool` for compute pools
   * `snow spcs image-repository` for image repositories
   * `snow spcs service` for services
 * `snow sql` works now with `snowflake.yml` file. The variables defined in the new `env` section
       of `snowflake.yml` will be used to expand templates.
 * `snow sql` support executing multiple files. Users can use `-f/--file` flag more than once to execute queries
      from many files.
 * `snow git execute` and `snow stage execute` support passing input variables for SQL execution.
* Added `snow cortex` commands:
    * `complete` - Given a prompt, the command generates a response using your choice of language model.
      In the simplest use case, the prompt is a single string. You may also provide a JSON file with conversation history including multiple prompts and responses for interactive chat-style usage.
    * `extract-answer` - Extracts an answer to a given question from a text document.
      The document may be a plain-English document or a string representation of a semi-structured (JSON) data object.
    * `sentiment` - Returns sentiment as a score between -1 to 1 (with -1 being the most negative and 1 the most positive, with values around 0 neutral) for the given English-language input text.
    * `summarize` - Summarizes the given English-language input text.
    * `translate` - Translates text from the indicated or detected source language to a target language.
    * `search`    - for integration with Cortex Search Service
* When invoked without command help is displayed by default with list of available commands.
* Add tab-completion for `snow` command.

## Fixes and improvements
* Improved support for quoted identifiers.
* Fixed creating patches with `snow app version create` when there are 2 or more existing patches on a version
* Using `--format=json` adds trailing new line to avoid `%` being added by some terminals to signal no new line at the end of output.
* Fixed `--interactive` flag to be enabled by default in interactive environments and added the `--no-interactive` flag to be able to turn off prompting.

# v2.3.1
## Backward incompatibility

## Deprecations

## New additions

## Fixes and improvements
* Fixed bugs in source artifact mapping logic for native applications

# v2.3.0

## Backward incompatibility

## Deprecations

## New additions
* New `snow sql` functionality:
  * `-D/--variable` allows variable substitutions in a SQL input (client-side query templating)
* New `snow app deploy` functionality:
  * Passing files and directories as arguments syncs these only: `snow app deploy some-file some-dir`.
  * `--recursive` syncs all files and subdirectories recursively.
  * `--prune` deletes specified files from the stage if they don't exist locally.

## Fixes and improvements
* More human-friendly errors in case of corrupted `config.toml` file.
* Fixed a bug in `snow app` that caused files to be re-uploaded unnecessarily.
* Optimize snowpark dependency search to lower the size of .zip artifacts and
  the number of anaconda dependencies for snowpark projects.
* Added support for fully qualified stage names in stage and git execute commands.
* Fixed a bug where `snow app run` was not upgrading the application when the local state and remote stage are identical (for example immediately after `snow app deploy`).
* Fixed handling of stage path separators on Windows
* Change to `external_access_integrations` in `snowflake.yml` now also triggers function replace
* The `--info` callback returns info about configured feature flags.

# v2.2.0

## Backward incompatibility

## Deprecations
* `snow snowpark package lookup` no longer performs check against PyPi. Using `--pypi-download` or `--yes`
  has no effect and will cause a warning. In this way the command has single responsibility - check if package is
  available in Snowflake Anaconda channel.
* `snow snowpark package create`:
  * `--pypi-download` or `--yes` flags are deprecated, have no effect and will cause a warning.
    `create` command always checks against PyPi.
  * `--allow-native-libraries` is deprecated in favour of boolean flag `--allow-shared-libraries`.
    Using old flag will cause a warning.
* `snow snowpark build`:
  * `--pypi-download` flag is deprecated, have no effect and will cause a warning. Build command always check against PyPi.
  * `--check-anaconda-for-pypi-depts` is deprecated and using it will cause warning, the functionality is replaced by `--ignore-anaconda`
  * `--package-native-libraries` is deprecated and using it will cause warning, the functionality is replaced by `--allow-shared-libraries`
* `snow object stage` commands are deprecated and using them will cause a warning.
   Functionality is replaced by `snow stage` commands.

## New additions
* Added support for fully qualified name (`database.schema.name`) in `name` parameter in streamlit project definition
* Added support for fully qualified image repository names in `spcs image-repository` commands.
* Added `--if-not-exists` option to `create` commands for `service`, and `compute-pool`. Added `--replace` and `--if-not-exists` options for `image-repository create`.
* Added support for python connector diagnostic report.
* Added `snow app deploy` command that creates an application package and syncs the local changes to the stage without creating or updating the application.
* Added `is_default` column to `snow connection list` output to highlight default connection.
* `snow snowpark package create`:
  * new `--ignore-anaconda` flag disables package lookup in Snowflake Anaconda channel.
    All dependencies will be downloaded from PyPi.
  * new `--skip-version-check` skips comparing versions of dependencies between requirements and Anaconda.
  * new `--index-url` flag sets up Base URL of the Python Package Index to use for package lookup.
* `snow snowpark build`:
  * new `--skip-version-check` skips comparing versions of dependencies between requirements and Anaconda.
  * new `--index-url` flag sets up Base URL of the Python Package Index to use for package lookup.
* Added `--recursive` flag for copy from stage, it will reproduce the directory structure locally.
* Added support for snowgit. New commands:
  * `snow git setup` - wizard setting up a git repository stage and creating all necessary objects
  * `snow git fetch` - fetches latest changes from the origin repository into Snowflake repository
  * `snow git list-branches` - lists all branches in the repository
  * `snow git list-tags` - lists all tags in the repository
  * `snow git list-files` - lists all files on provided branch/tag/commit
  * `snow git copy` - copies files from provided branch/tag/commit into stage or local directory
  * `snow git execute` - execute immediate files from repository
* Added command for execute immediate `snow object stage execute`
* Fetching available packages list from Snowflake instead of directly from Anaconda with fallback to the old method (for backward compatibility).
  As the new method requires a connection to Snowflake, it adds connection options to the following commands:
  * `snow snowpark build`
  * `snow snowpark package lookup`
  * `snow snowpark package create`

## Fixes and improvements
* Adding `--image-name` option for image name argument in `spcs image-repository list-tags` for consistency with other commands.
* Fixed errors during `spcs image-registry login` not being formatted correctly.
* Project definition no longer accept extra fields. Any extra field will cause an error.
* Changing imports in function/procedure section in `snowflake.yml` will cause the definition update on replace
* Adding `--pattern` flag to `stage list-files` command for filtering out results with regex.
* Fixed snowpark build paths for builds with --project option (fixed empty zip issue).
* More clear error messages in `snow snowpark build` command
* Adding support for any source supported by `pip` in `snow snowpark`.
* Fixed version parsing for packages lookup on Snowflake Anaconda Channel
* Fix handling database/schema/role identifiers containing dashes
* Fix schema override bug in `snow connection test`
* Hidden incorrectly working config permissions warning on Windows
* Make errors from `snow connection test` more meaningful when role, warehouse or database does not exist.

# v2.1.2

## Fixes and improvements
* Add `pip` as Snowflake-cli dependency
* Optimize `connection test` command
* Fix venv creation issues in `snowpark package create` and `snowpark build` command

# v2.1.1

## Fixes and improvements
* Improved security of printing connection details in `snow connection list`.
* Improved parsing of non-quoted scalar values within square brackets in `manifest.yml` in Native App projects.

# v2.1.0

## Backward incompatibility

## New additions
* Added ability to specify scope of the `object list` command with the `--in <scope_type> <scope_name>` option.
* Introduced `snowflake.cli.api.console.cli_console` object with helper methods for intermediate output.
* Added new `--mfa-passcode` flag to support MFA.
* Added possibility to specify `database` and `schema` in snowflake.yml for snowpark objects. Also `name` can specify a fully qualify name.
* New commands for `spcs`
  * Added `image-registry url` command to get the URL for your account image registry.
  * Added `image-registry login` command to fetch authentication token and log in to image registry in one command.
  * Added `image-repository url <repo_name>` command to get the URL for specified image repository.
  * Added `create` command for `image-repository`.
  * Added `status`, `set (property)`, `unset (property)`, `suspend` and `resume` commands for `compute-pool`.
  * Added `set (property)`, `unset (property)`,`upgrade` and `list-endpoints` commands for `service`.
* You can now use github repo link in `snow snowpark package create` to prepare your code for upload
* Added `allow-native-libraries` option to `snow snowpark package create` command
* Added alias `--install-from-pip` for `-y` option in `snow snowpark package create` command
* Connections parameters are also supported by generic environment variables:
  * `SNOWFLAKE_ACCOUNT`
  * `SNOWFLAKE_USER`
  * `SNOWFLAKE_PASSWORD`
  * `SNOWFLAKE_DATABASE`
  * `SNOWFLAKE_SCHEMA`
  * `SNOWFLAKE_ROLE`
  * `SNOWFLAKE_WAREHOUSE`
  * `SNOWFLAKE_MFA_PASSCODE`
* Introduced `--pypi-download` flag for `snow snowpark package` commands to replace `-y` and `--yes`

  The `SNOWFLAKE_CONNECTION_<NAME>_<KEY>` variable takes precedence before the generic flag. For example if
  `SNOWFLAKE_PASSWORD` and `SNOWFLAKE_CONNECTIONS_FOO_PASSWORD` are present and user tries to use connection
  "foo" then the later variable will be used.
* Testing connection using `snow connection test` validates also access to database, schema, role and warehouse
  specified in the connection details.
* Added `snow connection set-default` command for changing default connection.

## Fixes and improvements
* Restricted permissions of automatically created files
* Fixed bug where `spcs service create` would not throw error if service with specified name already exists.
* Improved package lookup, to avoid unnecessary uploads
* Logging into the file by default (INFO level)
* Added validation that service, compute pool, and image repository names are unqualified identifiers.
* `spcs service` commands now accept qualified names.
* Updated help messages for `spcs` commands.

# v2.0.0

## Backward incompatibility
* Introduced `snow object` group with `list`, `describe` and `drop` commands which replaces corresponding
  functionalities of procedure/function/streamlit specific commands.
* `snow stage` is now `snow object stage`
* `snow stage get` and `snow stage put` are replaced by `snow object stage copy [FROM] [TO]`
* `snow warehouse status` is now `snow object list warehouse`
* `snow connection test` now outputs all connection details (except for the password), along with connection status
* `snow sql` requires explicit `-i` flag to read input from stdin: `cat my.sql | snow sql -i`
* Switched to Python Connector default connection https://docs.snowflake.com/en/developer-guide/python-connector/python-connector-connect#setting-a-default-connection
  * Default connection name changed from `dev` to `default`
  * Environment variable for default connection name changed from `SNOWFLAKE_OPTIONS_DEFAULT_CONNECTION` to `SNOWFLAKE_DEFAULT_CONNECTION_NAME`

* Snowpark changes
  * Removed `procedure` and `function` subgroups.
  * Removed `snow snowpark function package` and `snow snowpark procedure package` in favour of `snow snowpark build`.
  * Removed `snow snowpark function create` and `snow snowpark function update`. Functions can be deployed using `snow snowpark deploy`.
  * Removed `snow snowpark procedure create` and `snow snowpark procedure update`. Procedures can be deployed using `snow snowpark deploy`.
  * Procedures and functions use single zip artifact for all functions and procedures in project.
  * Changed path to coverage reports on stage, previously created procedures with coverage will not work, have to be recreated.
  * Previously created procedures or functions won't work with `deploy` command due to change in stage path of artifact. Previous code will remain under old path on stage.
  * Package commands are now under `snow snowpark package`.
  * Coverage commands were removed. To measure coverage of your procedures or functions use coverage locally.

* Snowpark Containers services commands
  * `cp` alias for `compute-pool` commands was removed.
  * `services` commands were renamed to `service`
  * `registry` commands were renamed to `image-registry`
  * `compute-pool`, `service`, and `image-registry` commands were moved from `snowpark` group to a new `spcs` group.
  * `snow spcs compute-pool create` and `snow spcs service create` have been updated with new options to match SQL interface.
  * Added new `image-repository` command group under `spcs`. Moved `list-images` and `list-tags` from `image-registry` to `image-repository`.
  * Removed `snow snowpark jobs` command.
  * `list-images` and `list-tags` now outputs image names with a slash at the beginning (e.g. /db/schema/repo/image). Image name input to `list-tags` requires new format.
  * `snow spcs compute-pool stop` has been removed in favor of `snow spcs compute-pool stop-all`.

* Streamlit changes
  * `snow streamlit deploy` is requiring `snowflake.yml` project file with a Streamlit definition.
  * `snow streamlit describe` is now `snow object describe streamlit`
  * `snow streamlit list` is now `snow object list streamlit`
  * `snow streamlit drop` is now `snow object drop streamlit`


## New additions
* Added `snow streamlit get-url [NAME]` command that returns url to a Streamlit app.
* `--temporary-connection` flag, that allows you to connect, without anything declared in config file
* Added project definition for Streamlit
* Added `snow streamlit get-url [NAME]` command that returns url to a Streamlit app.
* Added project definition for Snowpark procedures and functions.
  * The `snowflake.yml` file is required to deploy functions or procedures.
  * Introduced new `deploy` command for project with procedures and functions.
  * Introduced new `build` command for project with procedure and functions
* Added support for external access integration for functions and procedures
* Added support for runtime version in snowpark procedures ad functions.
* You can include previously uploaded packages in your functions, by listing them under `imports` in `snowflake.yml`
* Added more options to `snow connection add` - now you can also specify authenticator and path to private key
* Added support for native applications by introducing new commands.
  * `snow app init` command that creates a new Native App project from a git repository as a template.
  * `snow app version create` command that creates or upgrades an application package and creates a version or patch for that package.
  * `snow app version drop` command that drops a version associated with an application package.
  * `snow app version list` command that lists all versions associated with an application package.
  * `snow app run` command that creates or upgrades an application in development mode or through release directives.
  * `snow app open` command that opens the application inside of your browser on Snowsight, once it has been installed in your account.
  * `snow app teardown` command that attempts to drop both the application and package as defined in the project definition file.
* Snowpark: add `default` field to procedure and function arguments definition in `snowflake.yml` to support [named and optional
  arguments](https://docs.snowflake.com/en/developer-guide/udf/udf-calling-sql#calling-a-udf-that-has-optional-arguments)

## Fixes and improvements
* Allow the use of quoted identifiers in stages


# v1.2.5
## Fixes and improvements
* Import git module only when is needed


# v1.2.4
## Fixes and improvements
* Fixed look up for all folders in downloaded package.


# v1.2.3
## Fixes and improvements
* Removed hardcoded values of instance families for `snow snowpark pool create` command.


# v1.2.2
## Fixes and improvements
* Fixed parsing of commands and arguments lists in specifications of snowpark services and jobs


# v1.2.1
## Fixes and improvements
* Fix homebrew installation


# v1.2.0

## Backward incompatibility
* Removed `snow streamlit create` command. Streamlit can be deployed using `snow streamlit deploy`
* Removed short option names in compute pool commands:
  * `-n` for `--name`, name of compute pool
  * `-d` for `--num`, number of pool's instances
  * `-f` for `--family`, instance family
* Renamed long options in Snowpark services commands:
  * `--compute_pool` is now `--compute-pool`
  * `--num_instances` is now `--num-instances`
  * `--container_name` is now `--container-name`

## New additions
* `snow streamlit init` command that creates a new streamlit project.
* `snow streamlit deploy` support pages and environment.yml files.
* Support for private key authentication

## Fixes and improvements
* Adjust streamlit commands to PuPr syntax
* Fix URL to streamlit dashboards


# v1.1.1

## Backward incompatibility
* Removed short version `-p` of `--password` option.

## New additions
* Added commands:
  * `snow snowpark registry list-images`
  * `snow snowpark registry list-tags`

## Fixes and improvements
* Too long texts in table cells are now wrapped instead of cropped
* Split global options into separate section in `help`
* Avoiding unnecessary replace in function/procedure update
* Added global options to all commands
* Updated help messages
* Fixed problem with Windows shortened paths
* If only one connection is configured, will be used as default
* Fixed registry token connection issues
* Fixes in commands belonging to `snow snowpark compute-pool` and `snow snowpark services` groups
* Removed duplicated short option names in a few commands by:
  * Removing `-p` short option for `--password` option for all commands (backward incompatibility affecting all the commands using a connection) (it was conflicting with various options in a few commands)
  * Removing `-a` short option for `--replace-always` in `snow snowpark function update` command (it was conflicting with short version of `--check-anaconda-for-pypi-deps`)
  * Removing `-c` short option for `--compute-pool` in `snow snowpark jobs create` (it was conflicting with short version of global `--connection` option)
  * Removing `-c` short option for `--container-name` in `snow snowpark jobs logs` (it was conflicting with short version of global `--connection` option)
* Fixed parsing of specs yaml in `snow snowpark services create` command<|MERGE_RESOLUTION|>--- conflicted
+++ resolved
@@ -20,12 +20,9 @@
 ## Deprecations
 
 ## New additions
-<<<<<<< HEAD
 * Add `snow object create` command
-=======
 * Added support for `title` field in Streamlit definition in `snowflake.yml` project file.
 * Added `--auto-compress` flag to `snow stage copy` command enabling use of gzip to compress files during upload.
->>>>>>> df97a8c2
 
 ## Fixes and improvements
 * Passing a directory to `snow app deploy` will now deploy any contained file or subfolder specified in the application's artifact rules
