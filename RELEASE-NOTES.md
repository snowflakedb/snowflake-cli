--- conflicted
+++ resolved
@@ -50,11 +50,8 @@
 * Fixed snowpark build paths for builds with --project option (fixed empty zip issue).
 * More clear error messages in `snow snowpark build` command
 * Adding support for any source supported by `pip` in `snow snowpark`.
-<<<<<<< HEAD
+* Fixed version parsing for packages lookup on Snowflake Anaconda Channel
 * Fix handling database/schema/role identifiers containing dashes
-=======
-* Fixed version parsing for packages lookup on Snowflake Anaconda Channel
->>>>>>> 5066f3c6
 
 # v2.1.2
 
