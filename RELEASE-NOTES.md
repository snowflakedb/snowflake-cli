--- conflicted
+++ resolved
@@ -20,24 +20,18 @@
 * Added deprecation message for default Streamlit warehouse
 
 ## New additions
-* Add support for Release Directives by introducing the following commands:
+* Add Release Directives support by introducing the following commands:
   * `snow app release-directive list`
   * `snow app release-directive set`
   * `snow app release-directive unset`
 * `snow app version create` now returns version, patch, and label in JSON format.
-<<<<<<< HEAD
-* Add ability to specify release channel when creating application instance from release directive: `snow app run --from-release-directive --channel=<channel>`
-* Add ability to list release channels through `snow app release-channel list` command
-* Add ability to add and remove accounts from release channels through `snow app release-channel add-accounts` and snow app release-channel remove-accounts` commands.
-* Added a new command: `snow helpers import-snowsql-connections` allowing to import configuration of connections from SnowSQL.
-=======
 * Add support for release channels:
   * Add support for release channels feature in native app version creation/drop.
   * Add ability to specify release channel when creating application instance from release directive: `snow app run --from-release-directive --channel=<channel>`
   * Add ability to list release channels through `snow app release-channel list` command
   * Add ability to add and remove accounts from release channels through `snow app release-channel add-accounts` and snow app release-channel remove-accounts` commands.
   * Add ability to add/remove versions to/from release channels through `snow app release-channel add-version` and `snow app release-channel remove-version` commands.
->>>>>>> 424ddd12
+* Added a new command: `snow helpers import-snowsql-connections` allowing to import configuration of connections from SnowSQL.
 
 ## Fixes and improvements
 * Fixed crashes with older x86_64 Intel CPUs.
