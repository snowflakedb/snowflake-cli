--- conflicted
+++ resolved
@@ -35,16 +35,13 @@
 * Add publish command to make it easier to manage publishing versions to release channels and updating release directives: `snow app publish`
 * Add support for restricting Snowflake user authentication policy to Snowflake CLI-only.
 * Added a new command: `snow helpers import-snowsql-connections` allowing to import configuration of connections from SnowSQL.
-<<<<<<< HEAD
 * Add an optional `stage_subdirectory` field to `application package` entity. When specified, application artifacts are uploaded to this subdirectory instead of the root of the application package's stage.
-=======
 * Add `snow spcs service events` command to retrieve service-specific events:
   * Supports filtering by service name, container name, instance ID, time intervals (`--since`, `--until`), and pagination (`--first`, `--last`).
   * Use `--all` to fetch all columns.
 * Add `snow spcs service metrics` command to fetch service metrics:
   * Supports filtering by service name, container name, instance ID, and time intervals (`--since`, `--until`).
   * Use `--all` to fetch all columns.
->>>>>>> 39938dc8
 
 ## Fixes and improvements
 * Fixed inability to add patches to lowercase quoted versions
