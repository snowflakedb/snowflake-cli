--- conflicted
+++ resolved
@@ -5,7 +5,6 @@
 
 ## New additions
  * Add external access integration to snow object commands
-<<<<<<< HEAD
  * Add aliases for `snow object list/describe/drop` commands under:
    * `snow stage` for stages
    * `snow git` for git repository stages
@@ -13,8 +12,6 @@
    * `snow snowpark` for procedures and functions
 
 ## Fixes and improvements
-=======
->>>>>>> 7d34b3fc
 
 ## Fixes and improvements
 * Improved support for quoted identifiers.
