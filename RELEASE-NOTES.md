--- conflicted
+++ resolved
@@ -19,17 +19,14 @@
 ## Deprecations
 
 ## New additions
-<<<<<<< HEAD
-* Added an optional `stage_subdirectory` field to `application package` entity. When specified, application artifacts are uploaded to this subdirectory instead of the root of the application package's stage.
-=======
 * Add Release Directives support by introducing the following commands:
   * `snow app release-directive list`
   * `snow app release-directive set`
   * `snow app release-directive unset`
 * Add support for release channels feature in native app version creation/drop.
 * `snow app version create` now returns version, patch, and label in JSON format.
-
->>>>>>> 8c3c85d5
+* Add an optional `stage_subdirectory` field to `application package` entity. When specified, application artifacts are uploaded to this subdirectory instead of the root of the application package's stage.
+
 ## Fixes and improvements
 * Fixed crashes with older x86_64 Intel CPUs.
 * Fixed inability to add patches to lowercase quoted versions
