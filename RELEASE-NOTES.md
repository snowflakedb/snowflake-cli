<!--
 Copyright (c) 2024 Snowflake Inc.

 Licensed under the Apache License, Version 2.0 (the "License");
 you may not use this file except in compliance with the License.
 You may obtain a copy of the License at

 http://www.apache.org/licenses/LICENSE-2.0

 Unless required by applicable law or agreed to in writing, software
 distributed under the License is distributed on an "AS IS" BASIS,
 WITHOUT WARRANTIES OR CONDITIONS OF ANY KIND, either express or implied.
 See the License for the specific language governing permissions and
 limitations under the License.
 -->
# Unreleased version
## Backward incompatibility

## Deprecations

## New additions
* Added `--retain-comments` option to `snow sql` command to allow passing comments to Snowflake.
* Added `--replace` and `--if-not-exists` options to `snow object create` command.
* `snow stage copy` supports `--recursive` flag to copy local files and subdirectories recursively to stage. Including
  glob support.
<<<<<<< HEAD
* Added `--label` option to `snow app version create` command to allow adding labels to versions and patches.
=======
* `snow helpers v1-to-v2` now converts v1 template references to v2 in Native App artifacts that use the `templates` processor.
>>>>>>> 87a88ce8

## Fixes and improvements
* `snow --info` callback returns information about `SNOWFLAKE_HOME` variable.
* Removed requirement of existence of any `requirements.txt` file for Python code execution via `snow git execute` command.
  Before the fix the file (even empty) was required to make the execution working.
* Fixed saving of the config file updates when `connections.toml` exists.
  Removed incorrect copying of connections from `connections.toml` to `config.toml`.
* Fixes `snow connection generate-jwt` to work with keys with no passphrase.
* `snow connection add` supports `--no-interactive` flag to skip interactive prompts.

# v3.1.0

## Deprecations
* Added deprecation warning in the description of `snow spcs service status` and `snow spcs image-repository list-tags`.
* Completely removed the `snow app init` as it was replaced with `snow init` in Snowflake CLI 3.0

## New additions
* Added `snow connection generate-jwt` command to generate JWT token for Snowflake connection.
* Added `snow spcs service list-instances`, `snow spcs service list-containers` and `snow spcs service list-roles` commands, which support fetching information about all instances/containers/service roles in a service.
* `snow spcs service set` now supports `--eai-name` to update external access integrations for a service.

## Fixes and improvements
* Fixed a bug that would cause the `deploy_root`, `bundle_root`, and `generated_root` directories to be created in the current working directory instead of the project root when invoking commands with the `--project` flag from a different directory.
* Align variables for `snow stage|git execute`. For Python files variables are stripped of leading and trailing quotes.
* `snow spcs service list-images` now displays image tag and digest.
* Fix `snow stage list-files` for paths with directories.
* Fix for list fields in mixins applied twice

# v3.0.2

## Backward incompatibility

## Deprecations

## New additions

## Fixes and improvements

* Fixed the handling empty default values for strings by `snow snowpark deploy`.
* Added log error details if the `pip` command fails.
* Fix `snow git execute` support for Python files.

# v3.0.1

## Backward incompatibility

## Deprecations
* Changing package name from `snowflake-cli-labs` to `snowflake-cli`. `Snowflake-cli-labs` will be pointing to the corresponding version of `snowflake-cli`.

## New additions


## Fixes and improvements


# v3.0.0

## Backward incompatibility
* Dropped support for Python below 3.10 version.
* `snow object stage` commands are removed in favour of `snow stage`.
* `snow snowpark init`, `snow streamlit init`, and `snow app init` commands are removed in favor of `snow init` command.
* Removed deprecated flags from `snow snowpark` commands.
* Default Python version for Snowpark functions and procedures was bumped to 3.10 from 3.8.
* Snowpark commands
  * `snow snowpark build` creates a .zip file for each specified artifact that is a directory. Non-Anaconda
    dependencies are packaged once as `dependencies.zip`.
  * `snow snowpark deploy` uploads all artifacts created during build step. Dependencies zip is upload once to
     every Snowpark stage specified in project definition.
  * The changes are compatible with V1 projects definition though the result state (file layout) is different.
  * `snow snowpark package` commands no longer fallback to Anaconda Channel metadata when fetching available packages info fails.
  * Added `snow streamlit execute app-name` command to run Streamlit apps in a Snowflake environment in headless mode.


## Deprecations
* Renamed `private-key-path` flag to `private-key-file`, added `private-key-path` as an alias for backward compatibility.

## New additions
* Added `snow spcs service execute-job` command, which supports creating and executing a job service in the current schema.
* Added `snow app events` command to fetch logs and traces from local and customer app installations.
* Added support for external access (api integrations and secrets) in Streamlit.
* Added support for `<% ... %>` syntax in SQL templating.
* Support multiple Streamlit application in single snowflake.yml project definition file.
* Added `snow helpers v1-to-v2` command to migrate `snowflake.yml` file from V1 to V2.
* Added `--package-entity-id` and `--app-entity-id` options to `snow app` commands to allow targeting specific entities when the `definition_version` in `snowflake.yml` is `2` or higher and it contains multiple `application package` or `application` entities.
* Added templates expansion of arbitrary files for Native Apps through `templates` processor.
* Added `SNOWFLAKE_..._PRIVATE_KEY_RAW` environment variable to pass private key as a raw string.
* Added periodic check for newest version of Snowflake CLI. When new version is available, user will be notified.
* Added support for `imports` in Streamlit definition.
* Add `--host` and `--port` to connection flags.

## Fixes and improvements
* Fixed problem with whitespaces in `snow connection add` command.
* Added check for the correctness of token file and private key paths when addind a connection.
* Fix the typo in spcs service name argument description. It is the identifier of the **service** instead of the **service pool**.
* Fix error handling and improve messaging when no artifacts provided.
* Improved error message for incompatible parameters.
* Fixed SQL error when running `snow app version create` and `snow app version drop` with a version name that isn't a valid Snowflake unquoted identifier
* Duplicated keys in `snowflake.yml` are now detected and reported.
* `snow streamlit deploy` will check for existing streamlit instance before deploying anything.
* Fixed `snow git execute` with `/` in name of the branch.
* `snow app` commands don't enforce ownership of the objects they manage, and rely on RBAC instead.
* `snow app deploy` for package entity now allows operating on application packages created outside the CLI
* Fixes `snow connection add` behavior when `connections.toml` file exists.
* Add more readable error messages in `snow object create` command.


# v2.8.2

## Backward incompatibility

## Deprecations
* Changing package name from `snowflake-cli-labs` to `snowflake-cli`. `Snowflake-cli-labs` will be pointing to the corresponding version of `snowflake-cli`.
## New additions

## Fixes and improvements


# v2.8.1
## Backward incompatibility

## Deprecations

## New additions

## Fixes and improvements
* Fixed git execute not working with upper case in directory name.
* Fixed `snow git setup` command behaviour for fully qualified repository names.
* Fixed `snow git setup` command behaviour in case API integration or secret with default name already exists.
* Fixed `snow snowpark package create` creating empty zip when package name contained capital letters.


# v2.8.0
## Backward incompatibility

## Deprecations
  * Added deprecation warning for `native_app.package.scripts` in project definition file.

## New additions
* Added support for project definition file defaults in templates.
* Added support for `native_app.package.post_deploy` scripts in project definition file.
  * These scripts will execute whenever a Native App Package is created or updated.
  * Currently only supports SQL scripts: `post_deploy: [{sql_script: script.sql}]`.

## Fixes and improvements
* Fix return values of `snow snowpark list`, `describe` and `drop` commands.
* Show warnings returned by Snowflake when `snow app run` is successful.


# v2.7.0

## Backward incompatibility

## Deprecations
* `snow snowpark init` and `snow streamlit init` are marked as deprecated. The commands are still functional,
but should be replaced with `snow init`
## New additions
* Added connection option `--token-file-path` allowing passing OAuth token using a file. The function is also
  supported by setting `token_file_path` in connection definition.
* Support for Python remote execution via `snow stage execute` and `snow git execute` similar to existing EXECUTE IMMEDIATE support.
* Added support for autocomplete in `--connection` flag.
* Added `snow init` command, which supports initializing projects with external templates.

## Fixes and improvements
* The `snow app run` command now allows upgrading to unversioned mode from a versioned or release mode application installation
* The `snow app teardown` command now allows dropping a package with versions when the `--force` flag is provided
* The `snow app version create` command now allows operating on application packages created outside the CLI
* Added support for user stages in stage execute and copy commands
* Improved support for quoted identifiers in snowpark commands.
* Updated post_deploy SQL script default database to be the application database
* Handle `NULL` md5 values correctly when returned by stage storage backends
* Regionless host URLs are now supported when generating Snowsight URLs
* `snow app run` and `snow app deploy` now correctly determine modified status for large files uploaded to AWS S3

# v2.6.1
## Backward incompatibility

## Deprecations

## New additions

## Fixes and improvements
* `snow object create` message returns meaningful error if connection database is not defined.
* Fixed crashing when save_logs is false and log directory does not exist

# v2.6.0
## Backward incompatibility

## Deprecations

## New additions
* Add `snow object create` command
* Added support for `title` field in Streamlit definition in `snowflake.yml` project file.
* Added `--auto-compress` flag to `snow stage copy` command enabling use of gzip to compress files during upload.
* Added new `native_app.application.post_deploy` section to `snowflake.yml` schema to execute actions after the application has been deployed via `snow app run`.
  * Added the `sql_script` hook type to run SQL scripts with template support.
* Added support for `--env` command line arguments for templating.
  * Available for commands that make use of the project definition file.
  * Format of the argument: `--env key1=value1 --env key2=value2`.
  * Overrides `env` variables values when used in templating.
  * Can be referenced in templating through `ctx.env.<key_name>`.
  * Templating will read env vars in this order of priority (highest priority to lowest priority):
    * vars from `--env` command line argument.
    * vars from shell environment variables.
    * vars from `env` section of project definition file.

## Fixes and improvements
* Passing a directory to `snow app deploy` will now deploy any contained file or subfolder specified in the application's artifact rules
* Fixes markup escaping errors in `snow sql` that may occur when users use unintentionally markup-like escape tags.
* Fixed case where `snow app teardown` could not tear down orphan applications (those that have had their package dropped)
* Fixed case where `snow app teardown` could leave behind orphan applications if they were not created by the Snowflake CLI
* Fixed case where `snow app run` could fail to run an existing application whose package was dropped by prompting to drop and recreate the application
* Improve terminal output sanitization to avoid ASCII escape codes.
* The `snow sql` command will show query text before executing it.
* Improved stage diff output in `snow app` commands
* Hid the diff from `snow app validate` output since it was redundant
* Added log into the file with loaded external plugins
* Warn users if they attempt to use templating with project definition version 1
* Improved output and format of Pydantic validation errors
* Improved support for quoted identifiers in streamlit commands.
* The `snow app run` command will no longer override debug mode during an application upgrade unless explicitly set in `snowflake.yml`

# v2.5.0
## Backward incompatibility

## Deprecations

## New additions
* Added `snow app bundle` command that prepares a local folder in the project directory with artifacts to be uploaded to a stage as part of creating a Snowflake Native App.
  * Snowflake Native App projects can now optionally generate CREATE FUNCTION or CREATE PROCEDURE declarations in setup scripts from Snowpark python code that includes decorators (e.g. @sproc, @udf).
* Added `snow app validate` command that validates the setup script SQL used to create a Snowflake Native App for syntax validity, invalid object references, and best practices
  * Added new `native_app.scratch_stage` field to `snowflake.yml` schema to allow customizing the stage that the CLI uses to run the validation
* Changed `snow app deploy` and `snow app run` to trigger validation of the uploaded setup script SQL and block uploads on validation failure, pass `--no-validate` to disable
* Changed `snow app version create --patch` to require an integer patch number, aligning with what Snowflake expects
* Added `snow notebook` commands:
  * `snow notebook execute` enabling head-less execution of a notebook.
  * `snow notebook create` proving an option to create a Snowflake Notebook from a file on stage.
* Added templating support for project definition file.
  * Template variables can now be used anywhere in the project definition file.
* Added `--default` flag to `snow connection add` commands allowing users to mark the new connection as default.

## Fixes and improvements
* Fixed error handling for malformatted `config.toml`
* Fixed ZIP packaging of Snowpark project dependencies containing implicit namespace packages like `snowflake`.
* Deploying function/procedure with `--replace` flag now copies all grants
* Fixed MFA caching
* Fixed `DeprerationWarning`/`SyntaxWarning` due to invalid escape sequences
* Improved error message in `snow spcs image-registry login` when docker is not installed.
* Improved detection of conflicts between artifact rules for native application projects
* Fixed URL generation for applications, streamlits, and notebooks that use a quoted identifier with spaces.

# v2.4.0
## Backward incompatibility

## Deprecations

## New additions
* Added the `--cascade` option to `snow app teardown` command that drops all application objects owned by the application.
 * Add external access integration to snow object commands
 * Add aliases for `snow object list/describe/drop` commands under:
   * `snow stage` for stages
   * `snow git` for git repository stages
   * `snow streamlit` for streamlit apps
   * `snow snowpark` for procedures and functions
   * `snow spcs compute-pool` for compute pools
   * `snow spcs image-repository` for image repositories
   * `snow spcs service` for services
 * `snow sql` works now with `snowflake.yml` file. The variables defined in the new `env` section
       of `snowflake.yml` will be used to expand templates.
 * `snow sql` support executing multiple files. Users can use `-f/--file` flag more than once to execute queries
      from many files.
 * `snow git execute` and `snow stage execute` support passing input variables for SQL execution.
* Added `snow cortex` commands:
    * `complete` - Given a prompt, the command generates a response using your choice of language model.
      In the simplest use case, the prompt is a single string. You may also provide a JSON file with conversation history including multiple prompts and responses for interactive chat-style usage.
    * `extract-answer` - Extracts an answer to a given question from a text document.
      The document may be a plain-English document or a string representation of a semi-structured (JSON) data object.
    * `sentiment` - Returns sentiment as a score between -1 to 1 (with -1 being the most negative and 1 the most positive, with values around 0 neutral) for the given English-language input text.
    * `summarize` - Summarizes the given English-language input text.
    * `translate` - Translates text from the indicated or detected source language to a target language.
    * `search`    - for integration with Cortex Search Service
* When invoked without command help is displayed by default with list of available commands.
* Add tab-completion for `snow` command.

## Fixes and improvements
* Improved support for quoted identifiers.
* Fixed creating patches with `snow app version create` when there are 2 or more existing patches on a version
* Using `--format=json` adds trailing new line to avoid `%` being added by some terminals to signal no new line at the end of output.
* Fixed `--interactive` flag to be enabled by default in interactive environments and added the `--no-interactive` flag to be able to turn off prompting.

# v2.3.1
## Backward incompatibility

## Deprecations

## New additions

## Fixes and improvements
* Fixed bugs in source artifact mapping logic for native applications

# v2.3.0

## Backward incompatibility

## Deprecations

## New additions
* New `snow sql` functionality:
  * `-D/--variable` allows variable substitutions in a SQL input (client-side query templating)
* New `snow app deploy` functionality:
  * Passing files and directories as arguments syncs these only: `snow app deploy some-file some-dir`.
  * `--recursive` syncs all files and subdirectories recursively.
  * `--prune` deletes specified files from the stage if they don't exist locally.

## Fixes and improvements
* More human-friendly errors in case of corrupted `config.toml` file.
* Fixed a bug in `snow app` that caused files to be re-uploaded unnecessarily.
* Optimize snowpark dependency search to lower the size of .zip artifacts and
  the number of anaconda dependencies for snowpark projects.
* Added support for fully qualified stage names in stage and git execute commands.
* Fixed a bug where `snow app run` was not upgrading the application when the local state and remote stage are identical (for example immediately after `snow app deploy`).
* Fixed handling of stage path separators on Windows
* Change to `external_access_integrations` in `snowflake.yml` now also triggers function replace
* The `--info` callback returns info about configured feature flags.

# v2.2.0

## Backward incompatibility

## Deprecations
* `snow snowpark package lookup` no longer performs check against PyPi. Using `--pypi-download` or `--yes`
  has no effect and will cause a warning. In this way the command has single responsibility - check if package is
  available in Snowflake Anaconda channel.
* `snow snowpark package create`:
  * `--pypi-download` or `--yes` flags are deprecated, have no effect and will cause a warning.
    `create` command always checks against PyPi.
  * `--allow-native-libraries` is deprecated in favour of boolean flag `--allow-shared-libraries`.
    Using old flag will cause a warning.
* `snow snowpark build`:
  * `--pypi-download` flag is deprecated, have no effect and will cause a warning. Build command always check against PyPi.
  * `--check-anaconda-for-pypi-depts` is deprecated and using it will cause warning, the functionality is replaced by `--ignore-anaconda`
  * `--package-native-libraries` is deprecated and using it will cause warning, the functionality is replaced by `--allow-shared-libraries`
* `snow object stage` commands are deprecated and using them will cause a warning.
   Functionality is replaced by `snow stage` commands.

## New additions
* Added support for fully qualified name (`database.schema.name`) in `name` parameter in streamlit project definition
* Added support for fully qualified image repository names in `spcs image-repository` commands.
* Added `--if-not-exists` option to `create` commands for `service`, and `compute-pool`. Added `--replace` and `--if-not-exists` options for `image-repository create`.
* Added support for python connector diagnostic report.
* Added `snow app deploy` command that creates an application package and syncs the local changes to the stage without creating or updating the application.
* Added `is_default` column to `snow connection list` output to highlight default connection.
* `snow snowpark package create`:
  * new `--ignore-anaconda` flag disables package lookup in Snowflake Anaconda channel.
    All dependencies will be downloaded from PyPi.
  * new `--skip-version-check` skips comparing versions of dependencies between requirements and Anaconda.
  * new `--index-url` flag sets up Base URL of the Python Package Index to use for package lookup.
* `snow snowpark build`:
  * new `--skip-version-check` skips comparing versions of dependencies between requirements and Anaconda.
  * new `--index-url` flag sets up Base URL of the Python Package Index to use for package lookup.
* Added `--recursive` flag for copy from stage, it will reproduce the directory structure locally.
* Added support for snowgit. New commands:
  * `snow git setup` - wizard setting up a git repository stage and creating all necessary objects
  * `snow git fetch` - fetches latest changes from the origin repository into Snowflake repository
  * `snow git list-branches` - lists all branches in the repository
  * `snow git list-tags` - lists all tags in the repository
  * `snow git list-files` - lists all files on provided branch/tag/commit
  * `snow git copy` - copies files from provided branch/tag/commit into stage or local directory
  * `snow git execute` - execute immediate files from repository
* Added command for execute immediate `snow object stage execute`
* Fetching available packages list from Snowflake instead of directly from Anaconda with fallback to the old method (for backward compatibility).
  As the new method requires a connection to Snowflake, it adds connection options to the following commands:
  * `snow snowpark build`
  * `snow snowpark package lookup`
  * `snow snowpark package create`

## Fixes and improvements
* Adding `--image-name` option for image name argument in `spcs image-repository list-tags` for consistency with other commands.
* Fixed errors during `spcs image-registry login` not being formatted correctly.
* Project definition no longer accept extra fields. Any extra field will cause an error.
* Changing imports in function/procedure section in `snowflake.yml` will cause the definition update on replace
* Adding `--pattern` flag to `stage list-files` command for filtering out results with regex.
* Fixed snowpark build paths for builds with --project option (fixed empty zip issue).
* More clear error messages in `snow snowpark build` command
* Adding support for any source supported by `pip` in `snow snowpark`.
* Fixed version parsing for packages lookup on Snowflake Anaconda Channel
* Fix handling database/schema/role identifiers containing dashes
* Fix schema override bug in `snow connection test`
* Hidden incorrectly working config permissions warning on Windows
* Make errors from `snow connection test` more meaningful when role, warehouse or database does not exist.

# v2.1.2

## Fixes and improvements
* Add `pip` as Snowflake-cli dependency
* Optimize `connection test` command
* Fix venv creation issues in `snowpark package create` and `snowpark build` command

# v2.1.1

## Fixes and improvements
* Improved security of printing connection details in `snow connection list`.
* Improved parsing of non-quoted scalar values within square brackets in `manifest.yml` in Native App projects.

# v2.1.0

## Backward incompatibility

## New additions
* Added ability to specify scope of the `object list` command with the `--in <scope_type> <scope_name>` option.
* Introduced `snowflake.cli.api.console.cli_console` object with helper methods for intermediate output.
* Added new `--mfa-passcode` flag to support MFA.
* Added possibility to specify `database` and `schema` in snowflake.yml for snowpark objects. Also `name` can specify a fully qualify name.
* New commands for `spcs`
  * Added `image-registry url` command to get the URL for your account image registry.
  * Added `image-registry login` command to fetch authentication token and log in to image registry in one command.
  * Added `image-repository url <repo_name>` command to get the URL for specified image repository.
  * Added `create` command for `image-repository`.
  * Added `status`, `set (property)`, `unset (property)`, `suspend` and `resume` commands for `compute-pool`.
  * Added `set (property)`, `unset (property)`,`upgrade` and `list-endpoints` commands for `service`.
* You can now use github repo link in `snow snowpark package create` to prepare your code for upload
* Added `allow-native-libraries` option to `snow snowpark package create` command
* Added alias `--install-from-pip` for `-y` option in `snow snowpark package create` command
* Connections parameters are also supported by generic environment variables:
  * `SNOWFLAKE_ACCOUNT`
  * `SNOWFLAKE_USER`
  * `SNOWFLAKE_PASSWORD`
  * `SNOWFLAKE_DATABASE`
  * `SNOWFLAKE_SCHEMA`
  * `SNOWFLAKE_ROLE`
  * `SNOWFLAKE_WAREHOUSE`
  * `SNOWFLAKE_MFA_PASSCODE`
* Introduced `--pypi-download` flag for `snow snowpark package` commands to replace `-y` and `--yes`

  The `SNOWFLAKE_CONNECTION_<NAME>_<KEY>` variable takes precedence before the generic flag. For example if
  `SNOWFLAKE_PASSWORD` and `SNOWFLAKE_CONNECTIONS_FOO_PASSWORD` are present and user tries to use connection
  "foo" then the later variable will be used.
* Testing connection using `snow connection test` validates also access to database, schema, role and warehouse
  specified in the connection details.
* Added `snow connection set-default` command for changing default connection.

## Fixes and improvements
* Restricted permissions of automatically created files
* Fixed bug where `spcs service create` would not throw error if service with specified name already exists.
* Improved package lookup, to avoid unnecessary uploads
* Logging into the file by default (INFO level)
* Added validation that service, compute pool, and image repository names are unqualified identifiers.
* `spcs service` commands now accept qualified names.
* Updated help messages for `spcs` commands.

# v2.0.0

## Backward incompatibility
* Introduced `snow object` group with `list`, `describe` and `drop` commands which replaces corresponding
  functionalities of procedure/function/streamlit specific commands.
* `snow stage` is now `snow object stage`
* `snow stage get` and `snow stage put` are replaced by `snow object stage copy [FROM] [TO]`
* `snow warehouse status` is now `snow object list warehouse`
* `snow connection test` now outputs all connection details (except for the password), along with connection status
* `snow sql` requires explicit `-i` flag to read input from stdin: `cat my.sql | snow sql -i`
* Switched to Python Connector default connection https://docs.snowflake.com/en/developer-guide/python-connector/python-connector-connect#setting-a-default-connection
  * Default connection name changed from `dev` to `default`
  * Environment variable for default connection name changed from `SNOWFLAKE_OPTIONS_DEFAULT_CONNECTION` to `SNOWFLAKE_DEFAULT_CONNECTION_NAME`

* Snowpark changes
  * Removed `procedure` and `function` subgroups.
  * Removed `snow snowpark function package` and `snow snowpark procedure package` in favour of `snow snowpark build`.
  * Removed `snow snowpark function create` and `snow snowpark function update`. Functions can be deployed using `snow snowpark deploy`.
  * Removed `snow snowpark procedure create` and `snow snowpark procedure update`. Procedures can be deployed using `snow snowpark deploy`.
  * Procedures and functions use single zip artifact for all functions and procedures in project.
  * Changed path to coverage reports on stage, previously created procedures with coverage will not work, have to be recreated.
  * Previously created procedures or functions won't work with `deploy` command due to change in stage path of artifact. Previous code will remain under old path on stage.
  * Package commands are now under `snow snowpark package`.
  * Coverage commands were removed. To measure coverage of your procedures or functions use coverage locally.

* Snowpark Containers services commands
  * `cp` alias for `compute-pool` commands was removed.
  * `services` commands were renamed to `service`
  * `registry` commands were renamed to `image-registry`
  * `compute-pool`, `service`, and `image-registry` commands were moved from `snowpark` group to a new `spcs` group.
  * `snow spcs compute-pool create` and `snow spcs service create` have been updated with new options to match SQL interface.
  * Added new `image-repository` command group under `spcs`. Moved `list-images` and `list-tags` from `image-registry` to `image-repository`.
  * Removed `snow snowpark jobs` command.
  * `list-images` and `list-tags` now outputs image names with a slash at the beginning (e.g. /db/schema/repo/image). Image name input to `list-tags` requires new format.
  * `snow spcs compute-pool stop` has been removed in favor of `snow spcs compute-pool stop-all`.

* Streamlit changes
  * `snow streamlit deploy` is requiring `snowflake.yml` project file with a Streamlit definition.
  * `snow streamlit describe` is now `snow object describe streamlit`
  * `snow streamlit list` is now `snow object list streamlit`
  * `snow streamlit drop` is now `snow object drop streamlit`


## New additions
* Added `snow streamlit get-url [NAME]` command that returns url to a Streamlit app.
* `--temporary-connection` flag, that allows you to connect, without anything declared in config file
* Added project definition for Streamlit
* Added `snow streamlit get-url [NAME]` command that returns url to a Streamlit app.
* Added project definition for Snowpark procedures and functions.
  * The `snowflake.yml` file is required to deploy functions or procedures.
  * Introduced new `deploy` command for project with procedures and functions.
  * Introduced new `build` command for project with procedure and functions
* Added support for external access integration for functions and procedures
* Added support for runtime version in snowpark procedures ad functions.
* You can include previously uploaded packages in your functions, by listing them under `imports` in `snowflake.yml`
* Added more options to `snow connection add` - now you can also specify authenticator and path to private key
* Added support for native applications by introducing new commands.
  * `snow app init` command that creates a new Native App project from a git repository as a template.
  * `snow app version create` command that creates or upgrades an application package and creates a version or patch for that package.
  * `snow app version drop` command that drops a version associated with an application package.
  * `snow app version list` command that lists all versions associated with an application package.
  * `snow app run` command that creates or upgrades an application in development mode or through release directives.
  * `snow app open` command that opens the application inside of your browser on Snowsight, once it has been installed in your account.
  * `snow app teardown` command that attempts to drop both the application and package as defined in the project definition file.
* Snowpark: add `default` field to procedure and function arguments definition in `snowflake.yml` to support [named and optional
  arguments](https://docs.snowflake.com/en/developer-guide/udf/udf-calling-sql#calling-a-udf-that-has-optional-arguments)

## Fixes and improvements
* Allow the use of quoted identifiers in stages


# v1.2.5
## Fixes and improvements
* Import git module only when is needed


# v1.2.4
## Fixes and improvements
* Fixed look up for all folders in downloaded package.


# v1.2.3
## Fixes and improvements
* Removed hardcoded values of instance families for `snow snowpark pool create` command.


# v1.2.2
## Fixes and improvements
* Fixed parsing of commands and arguments lists in specifications of snowpark services and jobs


# v1.2.1
## Fixes and improvements
* Fix homebrew installation


# v1.2.0

## Backward incompatibility
* Removed `snow streamlit create` command. Streamlit can be deployed using `snow streamlit deploy`
* Removed short option names in compute pool commands:
  * `-n` for `--name`, name of compute pool
  * `-d` for `--num`, number of pool's instances
  * `-f` for `--family`, instance family
* Renamed long options in Snowpark services commands:
  * `--compute_pool` is now `--compute-pool`
  * `--num_instances` is now `--num-instances`
  * `--container_name` is now `--container-name`

## New additions
* `snow streamlit init` command that creates a new streamlit project.
* `snow streamlit deploy` support pages and environment.yml files.
* Support for private key authentication

## Fixes and improvements
* Adjust streamlit commands to PuPr syntax
* Fix URL to streamlit dashboards


# v1.1.1

## Backward incompatibility
* Removed short version `-p` of `--password` option.

## New additions
* Added commands:
  * `snow snowpark registry list-images`
  * `snow snowpark registry list-tags`

## Fixes and improvements
* Too long texts in table cells are now wrapped instead of cropped
* Split global options into separate section in `help`
* Avoiding unnecessary replace in function/procedure update
* Added global options to all commands
* Updated help messages
* Fixed problem with Windows shortened paths
* If only one connection is configured, will be used as default
* Fixed registry token connection issues
* Fixes in commands belonging to `snow snowpark compute-pool` and `snow snowpark services` groups
* Removed duplicated short option names in a few commands by:
  * Removing `-p` short option for `--password` option for all commands (backward incompatibility affecting all the commands using a connection) (it was conflicting with various options in a few commands)
  * Removing `-a` short option for `--replace-always` in `snow snowpark function update` command (it was conflicting with short version of `--check-anaconda-for-pypi-deps`)
  * Removing `-c` short option for `--compute-pool` in `snow snowpark jobs create` (it was conflicting with short version of global `--connection` option)
  * Removing `-c` short option for `--container-name` in `snow snowpark jobs logs` (it was conflicting with short version of global `--connection` option)
* Fixed parsing of specs yaml in `snow snowpark services create` command<|MERGE_RESOLUTION|>--- conflicted
+++ resolved
@@ -23,11 +23,8 @@
 * Added `--replace` and `--if-not-exists` options to `snow object create` command.
 * `snow stage copy` supports `--recursive` flag to copy local files and subdirectories recursively to stage. Including
   glob support.
-<<<<<<< HEAD
+* `snow helpers v1-to-v2` now converts v1 template references to v2 in Native App artifacts that use the `templates` processor.
 * Added `--label` option to `snow app version create` command to allow adding labels to versions and patches.
-=======
-* `snow helpers v1-to-v2` now converts v1 template references to v2 in Native App artifacts that use the `templates` processor.
->>>>>>> 87a88ce8
 
 ## Fixes and improvements
 * `snow --info` callback returns information about `SNOWFLAKE_HOME` variable.
