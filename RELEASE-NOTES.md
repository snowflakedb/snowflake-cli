<!--
 Copyright (c) 2024 Snowflake Inc.

 Licensed under the Apache License, Version 2.0 (the "License");
 you may not use this file except in compliance with the License.
 You may obtain a copy of the License at

 http://www.apache.org/licenses/LICENSE-2.0

 Unless required by applicable law or agreed to in writing, software
 distributed under the License is distributed on an "AS IS" BASIS,
 WITHOUT WARRANTIES OR CONDITIONS OF ANY KIND, either express or implied.
 See the License for the specific language governing permissions and
 limitations under the License.
 -->
# Unreleased version
## Backward incompatibility

## Deprecations
* Added deprecation message for default Streamlit warehouse

## New additions
* Add support for Release Directives by introducing the following commands:
  * `snow app release-directive list`
  * `snow app release-directive set`
  * `snow app release-directive unset`
* `snow app version create` now returns version, patch, and label in JSON format.
* Add `--from-stage` flag to `snow app version create` to allow version creation from the content of the stage without re-syncing to the stage.
* Add support for release channels:
  * Add support for release channels feature in native app version creation/drop.
  * Add ability to specify release channel when creating application instance from release directive: `snow app run --from-release-directive --channel=<channel>`
  * Add ability to list release channels through `snow app release-channel list` command
  * Add ability to add and remove accounts from release channels through `snow app release-channel add-accounts` and snow app release-channel remove-accounts` commands.
  * Add ability to add/remove versions to/from release channels through `snow app release-channel add-version` and `snow app release-channel remove-version` commands.
* Add publish command to make it easier to manage publishing versions to release channels and updating release directives: `snow app publish`
* Add support for restricting Snowflake user authentication policy to Snowflake CLI-only.
* Added a new command: `snow helpers import-snowsql-connections` allowing to import configuration of connections from SnowSQL.
* Add an optional `stage_subdirectory` field to `application package` entity. When specified, application artifacts are uploaded to this subdirectory instead of the root of the application package's stage.
* Add `snow spcs service events` command to retrieve service-specific events:
  * Supports filtering by service name, container name, instance ID, time intervals (`--since`, `--until`), and pagination (`--first`, `--last`).
  * Use `--all` to fetch all columns.
* Add `snow spcs service metrics` command to fetch service metrics:
  * Supports filtering by service name, container name, instance ID, and time intervals (`--since`, `--until`).
  * Use `--all` to fetch all columns.
<<<<<<< HEAD
* Added `depends_on` field for entities in `snowflake.yml` that allows to specify order of calling the entities
=======
* Added support for glob pattern (except `**`) in artifact paths in snowflake.yml for Streamlit.
* Added support for glob pattern (except `**`) in artifact paths in snowflake.yml for Snowpark, requires ENABLE_SNOWPARK_GLOB_SUPPORT feature flag.
>>>>>>> 4e24c37b

## Fixes and improvements
* Fixed inability to add patches to lowercase quoted versions
* Fixes label being set to blank instead of None when not provided.

# v3.2.2
## Backward incompatibility

## Deprecations

## New additions

## Fixes and improvements
* Fix "No module named 'pandas'" warning.


# v3.2.1
## Backward incompatibility

## Deprecations

## New additions

## Fixes and improvements
* Fixed crashes with older x86_64 Intel CPUs.


# v3.2.0

## Deprecations
* `manifest` field of `application package` entity is now optional. This field does not have any functionality.
## New additions
* Added `--retain-comments` option to `snow sql` command to allow passing comments to Snowflake.
* Added `--replace` and `--if-not-exists` options to `snow object create` command.
* Added support for event sharing, which now can be specified under the `telemetry` section of an application entity. Two fields are supported: `share_mandatory_events` and `optional_shared_events`.
* `snow stage copy` supports `--recursive` flag to copy local files and subdirectories recursively to stage. Including
  glob support.
* `snow helpers v1-to-v2` now converts v1 template references to v2 in Native App artifacts that use the `templates` processor.
* Added `--label` option to `snow app version create` command to allow adding labels to versions and patches.
* Enhanced `snow spcs service logs` command with new parameters for improved log retrieval and monitoring.
  * `--previous-logs`: Retrieve logs from the last terminated container.
  * `--since`: Start log retrieval from a specified UTC timestamp.
  * `--include-timestamps`: Include timestamps in log entries for log streaming.
  * `--follow`: Stream logs in real-time.
  * `--follow-interval`: Set custom polling intervals during log streaming.
* `snow connection add` supports `--no-interactive` flag to skip interactive prompts.

## Fixes and improvements
* `snow --info` callback returns information about `SNOWFLAKE_HOME` variable.
* Removed requirement of existence of any `requirements.txt` file for Python code execution via `snow git execute` command.
  Before the fix the file (even empty) was required to make the execution working.
* Fixed saving of the config file updates when `connections.toml` exists.
  Removed incorrect copying of connections from `connections.toml` to `config.toml`.
* Fixes `snow connection generate-jwt` to work with keys with no passphrase.
* The privilege to create a schema or stage is no longer required to run `snow app version create` if the schema and stage already exist.
* Fix Windows permissions error on files created by CLI when owner is a part of custom group with granted
  default permissions.

# v3.1.0

## Deprecations
* Added deprecation warning in the description of `snow spcs service status` and `snow spcs image-repository list-tags`.
* Completely removed the `snow app init` as it was replaced with `snow init` in Snowflake CLI 3.0

## New additions
* Added `snow connection generate-jwt` command to generate JWT token for Snowflake connection.
* Added `snow spcs service list-instances`, `snow spcs service list-containers` and `snow spcs service list-roles` commands, which support fetching information about all instances/containers/service roles in a service.
* `snow spcs service set` now supports `--eai-name` to update external access integrations for a service.

## Fixes and improvements
* Fixed a bug that would cause the `deploy_root`, `bundle_root`, and `generated_root` directories to be created in the current working directory instead of the project root when invoking commands with the `--project` flag from a different directory.
* Align variables for `snow stage|git execute`. For Python files variables are stripped of leading and trailing quotes.
* `snow spcs service list-images` now displays image tag and digest.
* Fix `snow stage list-files` for paths with directories.
* Fix for list fields in mixins applied twice

# v3.0.2

## Backward incompatibility

## Deprecations

## New additions

## Fixes and improvements

* Fixed the handling empty default values for strings by `snow snowpark deploy`.
* Added log error details if the `pip` command fails.
* Fix `snow git execute` support for Python files.

# v3.0.1

## Backward incompatibility

## Deprecations
* Changing package name from `snowflake-cli-labs` to `snowflake-cli`. `Snowflake-cli-labs` will be pointing to the corresponding version of `snowflake-cli`.

## New additions


## Fixes and improvements


# v3.0.0

## Backward incompatibility
* Dropped support for Python below 3.10 version.
* `snow object stage` commands are removed in favour of `snow stage`.
* `snow snowpark init`, `snow streamlit init`, and `snow app init` commands are removed in favor of `snow init` command.
* Removed deprecated flags from `snow snowpark` commands.
* Default Python version for Snowpark functions and procedures was bumped to 3.10 from 3.8.
* Snowpark commands
  * `snow snowpark build` creates a .zip file for each specified artifact that is a directory. Non-Anaconda
    dependencies are packaged once as `dependencies.zip`.
  * `snow snowpark deploy` uploads all artifacts created during build step. Dependencies zip is upload once to
     every Snowpark stage specified in project definition.
  * The changes are compatible with V1 projects definition though the result state (file layout) is different.
  * `snow snowpark package` commands no longer fallback to Anaconda Channel metadata when fetching available packages info fails.
  * Added `snow streamlit execute app-name` command to run Streamlit apps in a Snowflake environment in headless mode.


## Deprecations
* Renamed `private-key-path` flag to `private-key-file`, added `private-key-path` as an alias for backward compatibility.

## New additions
* Added `snow spcs service execute-job` command, which supports creating and executing a job service in the current schema.
* Added `snow app events` command to fetch logs and traces from local and customer app installations.
* Added support for external access (api integrations and secrets) in Streamlit.
* Added support for `<% ... %>` syntax in SQL templating.
* Support multiple Streamlit application in single snowflake.yml project definition file.
* Added `snow helpers v1-to-v2` command to migrate `snowflake.yml` file from V1 to V2.
* Added `--package-entity-id` and `--app-entity-id` options to `snow app` commands to allow targeting specific entities when the `definition_version` in `snowflake.yml` is `2` or higher and it contains multiple `application package` or `application` entities.
* Added templates expansion of arbitrary files for Native Apps through `templates` processor.
* Added `SNOWFLAKE_..._PRIVATE_KEY_RAW` environment variable to pass private key as a raw string.
* Added periodic check for newest version of Snowflake CLI. When new version is available, user will be notified.
* Added support for `imports` in Streamlit definition.
* Add `--host` and `--port` to connection flags.

## Fixes and improvements
* Fixed problem with whitespaces in `snow connection add` command.
* Added check for the correctness of token file and private key paths when addind a connection.
* Fix the typo in spcs service name argument description. It is the identifier of the **service** instead of the **service pool**.
* Fix error handling and improve messaging when no artifacts provided.
* Improved error message for incompatible parameters.
* Fixed SQL error when running `snow app version create` and `snow app version drop` with a version name that isn't a valid Snowflake unquoted identifier
* Duplicated keys in `snowflake.yml` are now detected and reported.
* `snow streamlit deploy` will check for existing streamlit instance before deploying anything.
* Fixed `snow git execute` with `/` in name of the branch.
* `snow app` commands don't enforce ownership of the objects they manage, and rely on RBAC instead.
* `snow app deploy` for package entity now allows operating on application packages created outside the CLI
* Fixes `snow connection add` behavior when `connections.toml` file exists.
* Add more readable error messages in `snow object create` command.


# v2.8.2

## Backward incompatibility

## Deprecations
* Changing package name from `snowflake-cli-labs` to `snowflake-cli`. `Snowflake-cli-labs` will be pointing to the corresponding version of `snowflake-cli`.
## New additions

## Fixes and improvements


# v2.8.1
## Backward incompatibility

## Deprecations

## New additions

## Fixes and improvements
* Fixed git execute not working with upper case in directory name.
* Fixed `snow git setup` command behaviour for fully qualified repository names.
* Fixed `snow git setup` command behaviour in case API integration or secret with default name already exists.
* Fixed `snow snowpark package create` creating empty zip when package name contained capital letters.


# v2.8.0
## Backward incompatibility

## Deprecations
  * Added deprecation warning for `native_app.package.scripts` in project definition file.

## New additions
* Added support for project definition file defaults in templates.
* Added support for `native_app.package.post_deploy` scripts in project definition file.
  * These scripts will execute whenever a Native App Package is created or updated.
  * Currently only supports SQL scripts: `post_deploy: [{sql_script: script.sql}]`.

## Fixes and improvements
* Fix return values of `snow snowpark list`, `describe` and `drop` commands.
* Show warnings returned by Snowflake when `snow app run` is successful.


# v2.7.0

## Backward incompatibility

## Deprecations
* `snow snowpark init` and `snow streamlit init` are marked as deprecated. The commands are still functional,
but should be replaced with `snow init`
## New additions
* Added connection option `--token-file-path` allowing passing OAuth token using a file. The function is also
  supported by setting `token_file_path` in connection definition.
* Support for Python remote execution via `snow stage execute` and `snow git execute` similar to existing EXECUTE IMMEDIATE support.
* Added support for autocomplete in `--connection` flag.
* Added `snow init` command, which supports initializing projects with external templates.

## Fixes and improvements
* The `snow app run` command now allows upgrading to unversioned mode from a versioned or release mode application installation
* The `snow app teardown` command now allows dropping a package with versions when the `--force` flag is provided
* The `snow app version create` command now allows operating on application packages created outside the CLI
* Added support for user stages in stage execute and copy commands
* Improved support for quoted identifiers in snowpark commands.
* Updated post_deploy SQL script default database to be the application database
* Handle `NULL` md5 values correctly when returned by stage storage backends
* Regionless host URLs are now supported when generating Snowsight URLs
* `snow app run` and `snow app deploy` now correctly determine modified status for large files uploaded to AWS S3

# v2.6.1
## Backward incompatibility

## Deprecations

## New additions

## Fixes and improvements
* `snow object create` message returns meaningful error if connection database is not defined.
* Fixed crashing when save_logs is false and log directory does not exist

# v2.6.0
## Backward incompatibility

## Deprecations

## New additions
* Add `snow object create` command
* Added support for `title` field in Streamlit definition in `snowflake.yml` project file.
* Added `--auto-compress` flag to `snow stage copy` command enabling use of gzip to compress files during upload.
* Added new `native_app.application.post_deploy` section to `snowflake.yml` schema to execute actions after the application has been deployed via `snow app run`.
  * Added the `sql_script` hook type to run SQL scripts with template support.
* Added support for `--env` command line arguments for templating.
  * Available for commands that make use of the project definition file.
  * Format of the argument: `--env key1=value1 --env key2=value2`.
  * Overrides `env` variables values when used in templating.
  * Can be referenced in templating through `ctx.env.<key_name>`.
  * Templating will read env vars in this order of priority (highest priority to lowest priority):
    * vars from `--env` command line argument.
    * vars from shell environment variables.
    * vars from `env` section of project definition file.

## Fixes and improvements
* Passing a directory to `snow app deploy` will now deploy any contained file or subfolder specified in the application's artifact rules
* Fixes markup escaping errors in `snow sql` that may occur when users use unintentionally markup-like escape tags.
* Fixed case where `snow app teardown` could not tear down orphan applications (those that have had their package dropped)
* Fixed case where `snow app teardown` could leave behind orphan applications if they were not created by the Snowflake CLI
* Fixed case where `snow app run` could fail to run an existing application whose package was dropped by prompting to drop and recreate the application
* Improve terminal output sanitization to avoid ASCII escape codes.
* The `snow sql` command will show query text before executing it.
* Improved stage diff output in `snow app` commands
* Hid the diff from `snow app validate` output since it was redundant
* Added log into the file with loaded external plugins
* Warn users if they attempt to use templating with project definition version 1
* Improved output and format of Pydantic validation errors
* Improved support for quoted identifiers in streamlit commands.
* The `snow app run` command will no longer override debug mode during an application upgrade unless explicitly set in `snowflake.yml`

# v2.5.0
## Backward incompatibility

## Deprecations

## New additions
* Added `snow app bundle` command that prepares a local folder in the project directory with artifacts to be uploaded to a stage as part of creating a Snowflake Native App.
  * Snowflake Native App projects can now optionally generate CREATE FUNCTION or CREATE PROCEDURE declarations in setup scripts from Snowpark python code that includes decorators (e.g. @sproc, @udf).
* Added `snow app validate` command that validates the setup script SQL used to create a Snowflake Native App for syntax validity, invalid object references, and best practices
  * Added new `native_app.scratch_stage` field to `snowflake.yml` schema to allow customizing the stage that the CLI uses to run the validation
* Changed `snow app deploy` and `snow app run` to trigger validation of the uploaded setup script SQL and block uploads on validation failure, pass `--no-validate` to disable
* Changed `snow app version create --patch` to require an integer patch number, aligning with what Snowflake expects
* Added `snow notebook` commands:
  * `snow notebook execute` enabling head-less execution of a notebook.
  * `snow notebook create` proving an option to create a Snowflake Notebook from a file on stage.
* Added templating support for project definition file.
  * Template variables can now be used anywhere in the project definition file.
* Added `--default` flag to `snow connection add` commands allowing users to mark the new connection as default.

## Fixes and improvements
* Fixed error handling for malformatted `config.toml`
* Fixed ZIP packaging of Snowpark project dependencies containing implicit namespace packages like `snowflake`.
* Deploying function/procedure with `--replace` flag now copies all grants
* Fixed MFA caching
* Fixed `DeprerationWarning`/`SyntaxWarning` due to invalid escape sequences
* Improved error message in `snow spcs image-registry login` when docker is not installed.
* Improved detection of conflicts between artifact rules for native application projects
* Fixed URL generation for applications, streamlits, and notebooks that use a quoted identifier with spaces.

# v2.4.0
## Backward incompatibility

## Deprecations

## New additions
* Added the `--cascade` option to `snow app teardown` command that drops all application objects owned by the application.
 * Add external access integration to snow object commands
 * Add aliases for `snow object list/describe/drop` commands under:
   * `snow stage` for stages
   * `snow git` for git repository stages
   * `snow streamlit` for streamlit apps
   * `snow snowpark` for procedures and functions
   * `snow spcs compute-pool` for compute pools
   * `snow spcs image-repository` for image repositories
   * `snow spcs service` for services
 * `snow sql` works now with `snowflake.yml` file. The variables defined in the new `env` section
       of `snowflake.yml` will be used to expand templates.
 * `snow sql` support executing multiple files. Users can use `-f/--file` flag more than once to execute queries
      from many files.
 * `snow git execute` and `snow stage execute` support passing input variables for SQL execution.
* Added `snow cortex` commands:
    * `complete` - Given a prompt, the command generates a response using your choice of language model.
      In the simplest use case, the prompt is a single string. You may also provide a JSON file with conversation history including multiple prompts and responses for interactive chat-style usage.
    * `extract-answer` - Extracts an answer to a given question from a text document.
      The document may be a plain-English document or a string representation of a semi-structured (JSON) data object.
    * `sentiment` - Returns sentiment as a score between -1 to 1 (with -1 being the most negative and 1 the most positive, with values around 0 neutral) for the given English-language input text.
    * `summarize` - Summarizes the given English-language input text.
    * `translate` - Translates text from the indicated or detected source language to a target language.
    * `search`    - for integration with Cortex Search Service
* When invoked without command help is displayed by default with list of available commands.
* Add tab-completion for `snow` command.

## Fixes and improvements
* Improved support for quoted identifiers.
* Fixed creating patches with `snow app version create` when there are 2 or more existing patches on a version
* Using `--format=json` adds trailing new line to avoid `%` being added by some terminals to signal no new line at the end of output.
* Fixed `--interactive` flag to be enabled by default in interactive environments and added the `--no-interactive` flag to be able to turn off prompting.

# v2.3.1
## Backward incompatibility

## Deprecations

## New additions

## Fixes and improvements
* Fixed bugs in source artifact mapping logic for native applications

# v2.3.0

## Backward incompatibility

## Deprecations

## New additions
* New `snow sql` functionality:
  * `-D/--variable` allows variable substitutions in a SQL input (client-side query templating)
* New `snow app deploy` functionality:
  * Passing files and directories as arguments syncs these only: `snow app deploy some-file some-dir`.
  * `--recursive` syncs all files and subdirectories recursively.
  * `--prune` deletes specified files from the stage if they don't exist locally.

## Fixes and improvements
* More human-friendly errors in case of corrupted `config.toml` file.
* Fixed a bug in `snow app` that caused files to be re-uploaded unnecessarily.
* Optimize snowpark dependency search to lower the size of .zip artifacts and
  the number of anaconda dependencies for snowpark projects.
* Added support for fully qualified stage names in stage and git execute commands.
* Fixed a bug where `snow app run` was not upgrading the application when the local state and remote stage are identical (for example immediately after `snow app deploy`).
* Fixed handling of stage path separators on Windows
* Change to `external_access_integrations` in `snowflake.yml` now also triggers function replace
* The `--info` callback returns info about configured feature flags.

# v2.2.0

## Backward incompatibility

## Deprecations
* `snow snowpark package lookup` no longer performs check against PyPi. Using `--pypi-download` or `--yes`
  has no effect and will cause a warning. In this way the command has single responsibility - check if package is
  available in Snowflake Anaconda channel.
* `snow snowpark package create`:
  * `--pypi-download` or `--yes` flags are deprecated, have no effect and will cause a warning.
    `create` command always checks against PyPi.
  * `--allow-native-libraries` is deprecated in favour of boolean flag `--allow-shared-libraries`.
    Using old flag will cause a warning.
* `snow snowpark build`:
  * `--pypi-download` flag is deprecated, have no effect and will cause a warning. Build command always check against PyPi.
  * `--check-anaconda-for-pypi-depts` is deprecated and using it will cause warning, the functionality is replaced by `--ignore-anaconda`
  * `--package-native-libraries` is deprecated and using it will cause warning, the functionality is replaced by `--allow-shared-libraries`
* `snow object stage` commands are deprecated and using them will cause a warning.
   Functionality is replaced by `snow stage` commands.

## New additions
* Added support for fully qualified name (`database.schema.name`) in `name` parameter in streamlit project definition
* Added support for fully qualified image repository names in `spcs image-repository` commands.
* Added `--if-not-exists` option to `create` commands for `service`, and `compute-pool`. Added `--replace` and `--if-not-exists` options for `image-repository create`.
* Added support for python connector diagnostic report.
* Added `snow app deploy` command that creates an application package and syncs the local changes to the stage without creating or updating the application.
* Added `is_default` column to `snow connection list` output to highlight default connection.
* `snow snowpark package create`:
  * new `--ignore-anaconda` flag disables package lookup in Snowflake Anaconda channel.
    All dependencies will be downloaded from PyPi.
  * new `--skip-version-check` skips comparing versions of dependencies between requirements and Anaconda.
  * new `--index-url` flag sets up Base URL of the Python Package Index to use for package lookup.
* `snow snowpark build`:
  * new `--skip-version-check` skips comparing versions of dependencies between requirements and Anaconda.
  * new `--index-url` flag sets up Base URL of the Python Package Index to use for package lookup.
* Added `--recursive` flag for copy from stage, it will reproduce the directory structure locally.
* Added support for snowgit. New commands:
  * `snow git setup` - wizard setting up a git repository stage and creating all necessary objects
  * `snow git fetch` - fetches latest changes from the origin repository into Snowflake repository
  * `snow git list-branches` - lists all branches in the repository
  * `snow git list-tags` - lists all tags in the repository
  * `snow git list-files` - lists all files on provided branch/tag/commit
  * `snow git copy` - copies files from provided branch/tag/commit into stage or local directory
  * `snow git execute` - execute immediate files from repository
* Added command for execute immediate `snow object stage execute`
* Fetching available packages list from Snowflake instead of directly from Anaconda with fallback to the old method (for backward compatibility).
  As the new method requires a connection to Snowflake, it adds connection options to the following commands:
  * `snow snowpark build`
  * `snow snowpark package lookup`
  * `snow snowpark package create`

## Fixes and improvements
* Adding `--image-name` option for image name argument in `spcs image-repository list-tags` for consistency with other commands.
* Fixed errors during `spcs image-registry login` not being formatted correctly.
* Project definition no longer accept extra fields. Any extra field will cause an error.
* Changing imports in function/procedure section in `snowflake.yml` will cause the definition update on replace
* Adding `--pattern` flag to `stage list-files` command for filtering out results with regex.
* Fixed snowpark build paths for builds with --project option (fixed empty zip issue).
* More clear error messages in `snow snowpark build` command
* Adding support for any source supported by `pip` in `snow snowpark`.
* Fixed version parsing for packages lookup on Snowflake Anaconda Channel
* Fix handling database/schema/role identifiers containing dashes
* Fix schema override bug in `snow connection test`
* Hidden incorrectly working config permissions warning on Windows
* Make errors from `snow connection test` more meaningful when role, warehouse or database does not exist.

# v2.1.2

## Fixes and improvements
* Add `pip` as Snowflake-cli dependency
* Optimize `connection test` command
* Fix venv creation issues in `snowpark package create` and `snowpark build` command

# v2.1.1

## Fixes and improvements
* Improved security of printing connection details in `snow connection list`.
* Improved parsing of non-quoted scalar values within square brackets in `manifest.yml` in Native App projects.

# v2.1.0

## Backward incompatibility

## New additions
* Added ability to specify scope of the `object list` command with the `--in <scope_type> <scope_name>` option.
* Introduced `snowflake.cli.api.console.cli_console` object with helper methods for intermediate output.
* Added new `--mfa-passcode` flag to support MFA.
* Added possibility to specify `database` and `schema` in snowflake.yml for snowpark objects. Also `name` can specify a fully qualify name.
* New commands for `spcs`
  * Added `image-registry url` command to get the URL for your account image registry.
  * Added `image-registry login` command to fetch authentication token and log in to image registry in one command.
  * Added `image-repository url <repo_name>` command to get the URL for specified image repository.
  * Added `create` command for `image-repository`.
  * Added `status`, `set (property)`, `unset (property)`, `suspend` and `resume` commands for `compute-pool`.
  * Added `set (property)`, `unset (property)`,`upgrade` and `list-endpoints` commands for `service`.
* You can now use github repo link in `snow snowpark package create` to prepare your code for upload
* Added `allow-native-libraries` option to `snow snowpark package create` command
* Added alias `--install-from-pip` for `-y` option in `snow snowpark package create` command
* Connections parameters are also supported by generic environment variables:
  * `SNOWFLAKE_ACCOUNT`
  * `SNOWFLAKE_USER`
  * `SNOWFLAKE_PASSWORD`
  * `SNOWFLAKE_DATABASE`
  * `SNOWFLAKE_SCHEMA`
  * `SNOWFLAKE_ROLE`
  * `SNOWFLAKE_WAREHOUSE`
  * `SNOWFLAKE_MFA_PASSCODE`
* Introduced `--pypi-download` flag for `snow snowpark package` commands to replace `-y` and `--yes`

  The `SNOWFLAKE_CONNECTION_<NAME>_<KEY>` variable takes precedence before the generic flag. For example if
  `SNOWFLAKE_PASSWORD` and `SNOWFLAKE_CONNECTIONS_FOO_PASSWORD` are present and user tries to use connection
  "foo" then the later variable will be used.
* Testing connection using `snow connection test` validates also access to database, schema, role and warehouse
  specified in the connection details.
* Added `snow connection set-default` command for changing default connection.

## Fixes and improvements
* Restricted permissions of automatically created files
* Fixed bug where `spcs service create` would not throw error if service with specified name already exists.
* Improved package lookup, to avoid unnecessary uploads
* Logging into the file by default (INFO level)
* Added validation that service, compute pool, and image repository names are unqualified identifiers.
* `spcs service` commands now accept qualified names.
* Updated help messages for `spcs` commands.

# v2.0.0

## Backward incompatibility
* Introduced `snow object` group with `list`, `describe` and `drop` commands which replaces corresponding
  functionalities of procedure/function/streamlit specific commands.
* `snow stage` is now `snow object stage`
* `snow stage get` and `snow stage put` are replaced by `snow object stage copy [FROM] [TO]`
* `snow warehouse status` is now `snow object list warehouse`
* `snow connection test` now outputs all connection details (except for the password), along with connection status
* `snow sql` requires explicit `-i` flag to read input from stdin: `cat my.sql | snow sql -i`
* Switched to Python Connector default connection https://docs.snowflake.com/en/developer-guide/python-connector/python-connector-connect#setting-a-default-connection
  * Default connection name changed from `dev` to `default`
  * Environment variable for default connection name changed from `SNOWFLAKE_OPTIONS_DEFAULT_CONNECTION` to `SNOWFLAKE_DEFAULT_CONNECTION_NAME`

* Snowpark changes
  * Removed `procedure` and `function` subgroups.
  * Removed `snow snowpark function package` and `snow snowpark procedure package` in favour of `snow snowpark build`.
  * Removed `snow snowpark function create` and `snow snowpark function update`. Functions can be deployed using `snow snowpark deploy`.
  * Removed `snow snowpark procedure create` and `snow snowpark procedure update`. Procedures can be deployed using `snow snowpark deploy`.
  * Procedures and functions use single zip artifact for all functions and procedures in project.
  * Changed path to coverage reports on stage, previously created procedures with coverage will not work, have to be recreated.
  * Previously created procedures or functions won't work with `deploy` command due to change in stage path of artifact. Previous code will remain under old path on stage.
  * Package commands are now under `snow snowpark package`.
  * Coverage commands were removed. To measure coverage of your procedures or functions use coverage locally.

* Snowpark Containers services commands
  * `cp` alias for `compute-pool` commands was removed.
  * `services` commands were renamed to `service`
  * `registry` commands were renamed to `image-registry`
  * `compute-pool`, `service`, and `image-registry` commands were moved from `snowpark` group to a new `spcs` group.
  * `snow spcs compute-pool create` and `snow spcs service create` have been updated with new options to match SQL interface.
  * Added new `image-repository` command group under `spcs`. Moved `list-images` and `list-tags` from `image-registry` to `image-repository`.
  * Removed `snow snowpark jobs` command.
  * `list-images` and `list-tags` now outputs image names with a slash at the beginning (e.g. /db/schema/repo/image). Image name input to `list-tags` requires new format.
  * `snow spcs compute-pool stop` has been removed in favor of `snow spcs compute-pool stop-all`.

* Streamlit changes
  * `snow streamlit deploy` is requiring `snowflake.yml` project file with a Streamlit definition.
  * `snow streamlit describe` is now `snow object describe streamlit`
  * `snow streamlit list` is now `snow object list streamlit`
  * `snow streamlit drop` is now `snow object drop streamlit`


## New additions
* Added `snow streamlit get-url [NAME]` command that returns url to a Streamlit app.
* `--temporary-connection` flag, that allows you to connect, without anything declared in config file
* Added project definition for Streamlit
* Added `snow streamlit get-url [NAME]` command that returns url to a Streamlit app.
* Added project definition for Snowpark procedures and functions.
  * The `snowflake.yml` file is required to deploy functions or procedures.
  * Introduced new `deploy` command for project with procedures and functions.
  * Introduced new `build` command for project with procedure and functions
* Added support for external access integration for functions and procedures
* Added support for runtime version in snowpark procedures ad functions.
* You can include previously uploaded packages in your functions, by listing them under `imports` in `snowflake.yml`
* Added more options to `snow connection add` - now you can also specify authenticator and path to private key
* Added support for native applications by introducing new commands.
  * `snow app init` command that creates a new Native App project from a git repository as a template.
  * `snow app version create` command that creates or upgrades an application package and creates a version or patch for that package.
  * `snow app version drop` command that drops a version associated with an application package.
  * `snow app version list` command that lists all versions associated with an application package.
  * `snow app run` command that creates or upgrades an application in development mode or through release directives.
  * `snow app open` command that opens the application inside of your browser on Snowsight, once it has been installed in your account.
  * `snow app teardown` command that attempts to drop both the application and package as defined in the project definition file.
* Snowpark: add `default` field to procedure and function arguments definition in `snowflake.yml` to support [named and optional
  arguments](https://docs.snowflake.com/en/developer-guide/udf/udf-calling-sql#calling-a-udf-that-has-optional-arguments)

## Fixes and improvements
* Allow the use of quoted identifiers in stages


# v1.2.5
## Fixes and improvements
* Import git module only when is needed


# v1.2.4
## Fixes and improvements
* Fixed look up for all folders in downloaded package.


# v1.2.3
## Fixes and improvements
* Removed hardcoded values of instance families for `snow snowpark pool create` command.


# v1.2.2
## Fixes and improvements
* Fixed parsing of commands and arguments lists in specifications of snowpark services and jobs


# v1.2.1
## Fixes and improvements
* Fix homebrew installation


# v1.2.0

## Backward incompatibility
* Removed `snow streamlit create` command. Streamlit can be deployed using `snow streamlit deploy`
* Removed short option names in compute pool commands:
  * `-n` for `--name`, name of compute pool
  * `-d` for `--num`, number of pool's instances
  * `-f` for `--family`, instance family
* Renamed long options in Snowpark services commands:
  * `--compute_pool` is now `--compute-pool`
  * `--num_instances` is now `--num-instances`
  * `--container_name` is now `--container-name`

## New additions
* `snow streamlit init` command that creates a new streamlit project.
* `snow streamlit deploy` support pages and environment.yml files.
* Support for private key authentication

## Fixes and improvements
* Adjust streamlit commands to PuPr syntax
* Fix URL to streamlit dashboards


# v1.1.1

## Backward incompatibility
* Removed short version `-p` of `--password` option.

## New additions
* Added commands:
  * `snow snowpark registry list-images`
  * `snow snowpark registry list-tags`

## Fixes and improvements
* Too long texts in table cells are now wrapped instead of cropped
* Split global options into separate section in `help`
* Avoiding unnecessary replace in function/procedure update
* Added global options to all commands
* Updated help messages
* Fixed problem with Windows shortened paths
* If only one connection is configured, will be used as default
* Fixed registry token connection issues
* Fixes in commands belonging to `snow snowpark compute-pool` and `snow snowpark services` groups
* Removed duplicated short option names in a few commands by:
  * Removing `-p` short option for `--password` option for all commands (backward incompatibility affecting all the commands using a connection) (it was conflicting with various options in a few commands)
  * Removing `-a` short option for `--replace-always` in `snow snowpark function update` command (it was conflicting with short version of `--check-anaconda-for-pypi-deps`)
  * Removing `-c` short option for `--compute-pool` in `snow snowpark jobs create` (it was conflicting with short version of global `--connection` option)
  * Removing `-c` short option for `--container-name` in `snow snowpark jobs logs` (it was conflicting with short version of global `--connection` option)
* Fixed parsing of specs yaml in `snow snowpark services create` command<|MERGE_RESOLUTION|>--- conflicted
+++ resolved
@@ -42,12 +42,9 @@
 * Add `snow spcs service metrics` command to fetch service metrics:
   * Supports filtering by service name, container name, instance ID, and time intervals (`--since`, `--until`).
   * Use `--all` to fetch all columns.
-<<<<<<< HEAD
 * Added `depends_on` field for entities in `snowflake.yml` that allows to specify order of calling the entities
-=======
 * Added support for glob pattern (except `**`) in artifact paths in snowflake.yml for Streamlit.
 * Added support for glob pattern (except `**`) in artifact paths in snowflake.yml for Snowpark, requires ENABLE_SNOWPARK_GLOB_SUPPORT feature flag.
->>>>>>> 4e24c37b
 
 ## Fixes and improvements
 * Fixed inability to add patches to lowercase quoted versions
