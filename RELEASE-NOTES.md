--- conflicted
+++ resolved
@@ -19,10 +19,8 @@
 ## Deprecations
 
 ## New additions
-<<<<<<< HEAD
+* Added global option `--decimal-precision` allowing setting arbitrary precision for Python's `Decimal` type.
 * Added support for `auto_suspend_secs` parameter in SPCS service commands (`deploy`, `set`, `unset`) to configure automatic service suspension after inactivity period.
-=======
-* Added global option `--decimal-precision` allowing setting arbitrary precision for Python's `Decimal` type.
 
 ## Fixes and improvements
 * Bumped `snowflake-connector-python==3.18.0`
@@ -69,7 +67,6 @@
 ## Deprecations
 
 ## New additions
->>>>>>> 8ddec6c8
 
 ## Fixes and improvements
 * Fixed DBT deploy command to properly handle fully qualified names
