--- conflicted
+++ resolved
@@ -31,11 +31,8 @@
   * Add ability to list release channels through `snow app release-channel list` command
   * Add ability to add and remove accounts from release channels through `snow app release-channel add-accounts` and snow app release-channel remove-accounts` commands.
   * Add ability to add/remove versions to/from release channels through `snow app release-channel add-version` and `snow app release-channel remove-version` commands.
-<<<<<<< HEAD
 * Add an optional `stage_subdirectory` field to `application package` entity. When specified, application artifacts are uploaded to this subdirectory instead of the root of the application package's stage.
-=======
-
->>>>>>> 424ddd12
+
 ## Fixes and improvements
 * Fixed crashes with older x86_64 Intel CPUs.
 * Fixed inability to add patches to lowercase quoted versions
