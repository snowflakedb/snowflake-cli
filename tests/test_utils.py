--- conflicted
+++ resolved
@@ -310,8 +310,19 @@
 def test_path_resolver(mock_system, argument, expected):
     mock_system.response_value = "Windows"
 
-<<<<<<< HEAD
-    assert utils.path_resolver(argument) == expected
+    assert path_utils.path_resolver(argument) == expected
+
+
+@mock.patch("snowcli.utils.package_utils._run_pip_install")
+def test_pip_fail_message(mock_pip, correct_requirements_txt, caplog):
+    mock_pip.return_value = 42
+
+    with caplog.at_level(logging.INFO, "snowcli.utils.package_utils"):
+        result = package_utils.install_packages(
+            correct_requirements_txt, True, PypiOption.YES
+        )
+
+    assert "pip failed with return code 42" in caplog.text
 
 
 @pytest.mark.parametrize(
@@ -331,19 +342,4 @@
             argument, test_data.anaconda_response["packages"]
         )
         == expected
-    )
-=======
-    assert path_utils.path_resolver(argument) == expected
-
-
-@mock.patch("snowcli.utils.package_utils._run_pip_install")
-def test_pip_fail_message(mock_pip, correct_requirements_txt, caplog):
-    mock_pip.return_value = 42
-
-    with caplog.at_level(logging.INFO, "snowcli.utils.package_utils"):
-        result = package_utils.install_packages(
-            correct_requirements_txt, True, PypiOption.YES
-        )
-
-    assert "pip failed with return code 42" in caplog.text
->>>>>>> 121f4713
+    )