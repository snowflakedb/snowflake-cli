--- conflicted
+++ resolved
@@ -213,16 +213,10 @@
     with caplog.at_level(logging.INFO, "snowflake.cli.plugins.snowpark.package_utils"):
         package_utils.download_packages(
             anaconda=AnacondaChannel([]),
-<<<<<<< HEAD
-            file_name=correct_requirements_txt,
+            requirements_file=SecurePath(correct_requirements_txt),
+            packages_dir=SecurePath(".packages"),
             perform_anaconda_check_for_dependencies=True,
             allow_shared_libraries=PypiOption.YES,
-=======
-            requirements_file=SecurePath(correct_requirements_txt),
-            packages_dir=SecurePath(".packages"),
-            perform_anaconda_check=True,
-            allow_native_libraries=PypiOption.YES,
->>>>>>> d52fb9b1
         )
 
     assert "pip failed with return code 42" in caplog.text
