# serializer version: 1
# name: test_help_messages[app.bundle]
  '''
                                                                                  
   Usage: default app bundle [OPTIONS]                                            
                                                                                  
   Prepares a local folder with configured app artifacts.                         
                                                                                  
  ╭─ Options ────────────────────────────────────────────────────────────────────╮
  │ --project  -p      TEXT  Path where the Native app project resides. Defaults │
  │                          to current working directory.                       │
  │ --help     -h            Show this message and exit.                         │
  ╰──────────────────────────────────────────────────────────────────────────────╯
  ╭─ Global configuration ───────────────────────────────────────────────────────╮
  │ --format           [TABLE|JSON]  Specifies the output format.                │
  │                                  [default: TABLE]                            │
  │ --verbose  -v                    Displays log entries for log levels `info`  │
  │                                  and higher.                                 │
  │ --debug                          Displays log entries for log levels `debug` │
  │                                  and higher; debug logs contains additional  │
  │                                  information.                                │
  │ --silent                         Turns off intermediate output to console.   │
  ╰──────────────────────────────────────────────────────────────────────────────╯
  
  
  '''
# ---
# name: test_help_messages[app.init]
  '''
                                                                                  
   Usage: default app init [OPTIONS] PATH                                         
                                                                                  
   Initializes a Native Apps project.                                             
                                                                                  
  ╭─ Arguments ──────────────────────────────────────────────────────────────────╮
  │ *    path      TEXT  Directory to be initialized with the Native Application │
  │                      project. This directory must not already exist.         │
  │                      [default: None]                                         │
  │                      [required]                                              │
  ╰──────────────────────────────────────────────────────────────────────────────╯
  ╭─ Options ────────────────────────────────────────────────────────────────────╮
  │ --name                   TEXT  The name of the native application project to │
  │                                include in snowflake.yml. When not specified, │
  │                                it is generated from the name of the          │
  │                                directory. Names are assumed to be unquoted   │
  │                                identifiers whenever possible, but can be     │
  │                                forced to be quoted by including the          │
  │                                surrounding quote characters in the provided  │
  │                                value.                                        │
  │                                [default: None]                               │
  │ --template-repo          TEXT  Specifies the git URL to a template           │
  │                                repository, which can be a template itself or │
  │                                contain many templates inside it, such as     │
  │                                https://github.com/snowflakedb/native-apps-t… │
  │                                for all official Snowflake templates. If      │
  │                                using a private Github repo, you might be     │
  │                                prompted to enter your Github username and    │
  │                                password. Please use your personal access     │
  │                                token in the password prompt, and refer to    │
  │                                https://docs.github.com/en/get-started/getti… │
  │                                for information on currently recommended      │
  │                                modes of authentication.                      │
  │                                [default: None]                               │
  │ --template               TEXT  A specific template name within the template  │
  │                                repo to use as template for the Native Apps   │
  │                                project. Example: Default is basic if         │
  │                                `--template-repo` is                          │
  │                                https://github.com/snowflakedb/native-apps-t… │
  │                                and None if any other --template-repo is      │
  │                                specified.                                    │
  │                                [default: None]                               │
  │ --help           -h            Show this message and exit.                   │
  ╰──────────────────────────────────────────────────────────────────────────────╯
  ╭─ Global configuration ───────────────────────────────────────────────────────╮
  │ --format           [TABLE|JSON]  Specifies the output format.                │
  │                                  [default: TABLE]                            │
  │ --verbose  -v                    Displays log entries for log levels `info`  │
  │                                  and higher.                                 │
  │ --debug                          Displays log entries for log levels `debug` │
  │                                  and higher; debug logs contains additional  │
  │                                  information.                                │
  │ --silent                         Turns off intermediate output to console.   │
  ╰──────────────────────────────────────────────────────────────────────────────╯
  
  
  '''
# ---
# name: test_help_messages[app.open]
  '''
                                                                                  
   Usage: default app open [OPTIONS]                                              
                                                                                  
   Opens the application inside of your browser, once it has been installed in    
   your account.                                                                  
                                                                                  
  ╭─ Options ────────────────────────────────────────────────────────────────────╮
  │ --project  -p      TEXT  Path where the Native app project resides. Defaults │
  │                          to current working directory.                       │
  │ --help     -h            Show this message and exit.                         │
  ╰──────────────────────────────────────────────────────────────────────────────╯
  ╭─ Connection configuration ───────────────────────────────────────────────────╮
  │ --connection,--environment  -c      TEXT  Name of the connection, as defined │
  │                                           in your `config.toml`. Default:    │
  │                                           `default`.                         │
  │ --account,--accountname             TEXT  Name assigned to your Snowflake    │
  │                                           account. Overrides the value       │
  │                                           specified for the connection.      │
  │ --user,--username                   TEXT  Username to connect to Snowflake.  │
  │                                           Overrides the value specified for  │
  │                                           the connection.                    │
  │ --password                          TEXT  Snowflake password. Overrides the  │
  │                                           value specified for the            │
  │                                           connection.                        │
  │ --authenticator                     TEXT  Snowflake authenticator. Overrides │
  │                                           the value specified for the        │
  │                                           connection.                        │
  │ --private-key-path                  TEXT  Snowflake private key path.        │
  │                                           Overrides the value specified for  │
  │                                           the connection.                    │
  │ --database,--dbname                 TEXT  Database to use. Overrides the     │
  │                                           value specified for the            │
  │                                           connection.                        │
  │ --schema,--schemaname               TEXT  Database schema to use. Overrides  │
  │                                           the value specified for the        │
  │                                           connection.                        │
  │ --role,--rolename                   TEXT  Role to use. Overrides the value   │
  │                                           specified for the connection.      │
  │ --warehouse                         TEXT  Warehouse to use. Overrides the    │
  │                                           value specified for the            │
  │                                           connection.                        │
  │ --temporary-connection      -x            Uses connection defined with       │
  │                                           command line parameters, instead   │
  │                                           of one defined in config           │
  │ --mfa-passcode                      TEXT  Token to use for multi-factor      │
  │                                           authentication (MFA)               │
  ╰──────────────────────────────────────────────────────────────────────────────╯
  ╭─ Global configuration ───────────────────────────────────────────────────────╮
  │ --format           [TABLE|JSON]  Specifies the output format.                │
  │                                  [default: TABLE]                            │
  │ --verbose  -v                    Displays log entries for log levels `info`  │
  │                                  and higher.                                 │
  │ --debug                          Displays log entries for log levels `debug` │
  │                                  and higher; debug logs contains additional  │
  │                                  information.                                │
  │ --silent                         Turns off intermediate output to console.   │
  ╰──────────────────────────────────────────────────────────────────────────────╯
  
  
  '''
# ---
# name: test_help_messages[app.run]
  '''
                                                                                  
   Usage: default app run [OPTIONS]                                               
                                                                                  
   Creates an application package in your Snowflake account, uploads code files   
   to its stage, then creates (or upgrades) a development-mode instance of that   
   application.                                                                   
                                                                                  
  ╭─ Options ────────────────────────────────────────────────────────────────────╮
  │ --version                         TEXT  The identifier or version name of    │
  │                                         the version of an existing           │
  │                                         application package from which you   │
  │                                         want to create an application        │
  │                                         instance. The application and        │
  │                                         application package names are        │
  │                                         determined from the project          │
  │                                         definition file.                     │
  │                                         [default: None]                      │
  │ --patch                           TEXT  The patch number under the given     │
  │                                         `--version` of an existing           │
  │                                         application package that should be   │
  │                                         used to create an application        │
  │                                         instance. The application and        │
  │                                         application package names are        │
  │                                         determined from the project          │
  │                                         definition file.                     │
  │                                         [default: None]                      │
  │ --from-release-directive                Creates or upgrades an application   │
  │                                         to the version and patch specified   │
  │                                         by the release directive applicable  │
  │                                         to your Snowflake account. The       │
  │                                         command fails if no release          │
  │                                         directive exists for your Snowflake  │
  │                                         account for a given application      │
  │                                         package, which is determined from    │
  │                                         the project definition file.         │
  │                                         Default: unset.                      │
  │ --interactive             -i            When enabled, this option displays   │
  │                                         prompts even if the standard input   │
  │                                         and output are not terminal devices. │
  │                                         Defaults to unset.                   │
  │ --force                                 When enabled, this option causes the │
  │                                         command to implicitly approve any    │
  │                                         prompts that arise. You should       │
  │                                         enable this option if interactive    │
  │                                         mode is not specified and if you     │
  │                                         want perform potentially destructive │
  │                                         actions. Defaults to unset.          │
  │ --project                 -p      TEXT  Path where the Native app project    │
  │                                         resides. Defaults to current working │
  │                                         directory.                           │
  │ --help                    -h            Show this message and exit.          │
  ╰──────────────────────────────────────────────────────────────────────────────╯
  ╭─ Connection configuration ───────────────────────────────────────────────────╮
  │ --connection,--environment  -c      TEXT  Name of the connection, as defined │
  │                                           in your `config.toml`. Default:    │
  │                                           `default`.                         │
  │ --account,--accountname             TEXT  Name assigned to your Snowflake    │
  │                                           account. Overrides the value       │
  │                                           specified for the connection.      │
  │ --user,--username                   TEXT  Username to connect to Snowflake.  │
  │                                           Overrides the value specified for  │
  │                                           the connection.                    │
  │ --password                          TEXT  Snowflake password. Overrides the  │
  │                                           value specified for the            │
  │                                           connection.                        │
  │ --authenticator                     TEXT  Snowflake authenticator. Overrides │
  │                                           the value specified for the        │
  │                                           connection.                        │
  │ --private-key-path                  TEXT  Snowflake private key path.        │
  │                                           Overrides the value specified for  │
  │                                           the connection.                    │
  │ --database,--dbname                 TEXT  Database to use. Overrides the     │
  │                                           value specified for the            │
  │                                           connection.                        │
  │ --schema,--schemaname               TEXT  Database schema to use. Overrides  │
  │                                           the value specified for the        │
  │                                           connection.                        │
  │ --role,--rolename                   TEXT  Role to use. Overrides the value   │
  │                                           specified for the connection.      │
  │ --warehouse                         TEXT  Warehouse to use. Overrides the    │
  │                                           value specified for the            │
  │                                           connection.                        │
  │ --temporary-connection      -x            Uses connection defined with       │
  │                                           command line parameters, instead   │
  │                                           of one defined in config           │
  │ --mfa-passcode                      TEXT  Token to use for multi-factor      │
  │                                           authentication (MFA)               │
  ╰──────────────────────────────────────────────────────────────────────────────╯
  ╭─ Global configuration ───────────────────────────────────────────────────────╮
  │ --format           [TABLE|JSON]  Specifies the output format.                │
  │                                  [default: TABLE]                            │
  │ --verbose  -v                    Displays log entries for log levels `info`  │
  │                                  and higher.                                 │
  │ --debug                          Displays log entries for log levels `debug` │
  │                                  and higher; debug logs contains additional  │
  │                                  information.                                │
  │ --silent                         Turns off intermediate output to console.   │
  ╰──────────────────────────────────────────────────────────────────────────────╯
  
  
  '''
# ---
# name: test_help_messages[app.teardown]
  '''
                                                                                  
   Usage: default app teardown [OPTIONS]                                          
                                                                                  
   Attempts to drop both the application and package as defined in the project    
   definition file.                                                               
                                                                                  
  ╭─ Options ────────────────────────────────────────────────────────────────────╮
  │ --force                  When enabled, this option causes the command to     │
  │                          implicitly approve any prompts that arise. You      │
  │                          should enable this option if interactive mode is    │
  │                          not specified and if you want perform potentially   │
  │                          destructive actions. Defaults to unset.             │
  │ --project  -p      TEXT  Path where the Native app project resides. Defaults │
  │                          to current working directory.                       │
  │ --help     -h            Show this message and exit.                         │
  ╰──────────────────────────────────────────────────────────────────────────────╯
  ╭─ Connection configuration ───────────────────────────────────────────────────╮
  │ --connection,--environment  -c      TEXT  Name of the connection, as defined │
  │                                           in your `config.toml`. Default:    │
  │                                           `default`.                         │
  │ --account,--accountname             TEXT  Name assigned to your Snowflake    │
  │                                           account. Overrides the value       │
  │                                           specified for the connection.      │
  │ --user,--username                   TEXT  Username to connect to Snowflake.  │
  │                                           Overrides the value specified for  │
  │                                           the connection.                    │
  │ --password                          TEXT  Snowflake password. Overrides the  │
  │                                           value specified for the            │
  │                                           connection.                        │
  │ --authenticator                     TEXT  Snowflake authenticator. Overrides │
  │                                           the value specified for the        │
  │                                           connection.                        │
  │ --private-key-path                  TEXT  Snowflake private key path.        │
  │                                           Overrides the value specified for  │
  │                                           the connection.                    │
  │ --database,--dbname                 TEXT  Database to use. Overrides the     │
  │                                           value specified for the            │
  │                                           connection.                        │
  │ --schema,--schemaname               TEXT  Database schema to use. Overrides  │
  │                                           the value specified for the        │
  │                                           connection.                        │
  │ --role,--rolename                   TEXT  Role to use. Overrides the value   │
  │                                           specified for the connection.      │
  │ --warehouse                         TEXT  Warehouse to use. Overrides the    │
  │                                           value specified for the            │
  │                                           connection.                        │
  │ --temporary-connection      -x            Uses connection defined with       │
  │                                           command line parameters, instead   │
  │                                           of one defined in config           │
  │ --mfa-passcode                      TEXT  Token to use for multi-factor      │
  │                                           authentication (MFA)               │
  ╰──────────────────────────────────────────────────────────────────────────────╯
  ╭─ Global configuration ───────────────────────────────────────────────────────╮
  │ --format           [TABLE|JSON]  Specifies the output format.                │
  │                                  [default: TABLE]                            │
  │ --verbose  -v                    Displays log entries for log levels `info`  │
  │                                  and higher.                                 │
  │ --debug                          Displays log entries for log levels `debug` │
  │                                  and higher; debug logs contains additional  │
  │                                  information.                                │
  │ --silent                         Turns off intermediate output to console.   │
  ╰──────────────────────────────────────────────────────────────────────────────╯
  
  
  '''
# ---
# name: test_help_messages[app.version.create]
  '''
                                                                                  
   Usage: default app version create [OPTIONS] [VERSION]                          
                                                                                  
   Adds a new patch to the provided version for your application package. If the  
   version does not exist, creates a version with patch 0.                        
                                                                                  
  ╭─ Arguments ──────────────────────────────────────────────────────────────────╮
  │   version      [VERSION]  Version of the app package for which you want to a │
  │                           version or patch. Defaults to the version          │
  │                           specified in the `manifest.yml` file.              │
  │                           [default: None]                                    │
  ╰──────────────────────────────────────────────────────────────────────────────╯
  ╭─ Options ────────────────────────────────────────────────────────────────────╮
  │ --patch                   TEXT  The patch number you want to create for an   │
  │                                 existing version. Defaults to undefined if   │
  │                                 it is not set, which means the CLI either    │
  │                                 uses the patch specified in the              │
  │                                 `manifest.yml` file or automatically         │
  │                                 generates a new patch number.                │
  │                                 [default: None]                              │
  │ --skip-git-check                When enabled, the CLI skips checking if your │
  │                                 project has any untracked or stages files in │
  │                                 git. Default: unset.                         │
  │ --interactive     -i            When enabled, this option displays prompts   │
  │                                 even if the standard input and output are    │
  │                                 not terminal devices. Defaults to unset.     │
  │ --force                         When enabled, this option causes the command │
  │                                 to implicitly approve any prompts that       │
  │                                 arise. You should enable this option if      │
  │                                 interactive mode is not specified and if you │
  │                                 want perform potentially destructive         │
  │                                 actions. Defaults to unset.                  │
  │ --project         -p      TEXT  Path where the Native app project resides.   │
  │                                 Defaults to current working directory.       │
  │ --help            -h            Show this message and exit.                  │
  ╰──────────────────────────────────────────────────────────────────────────────╯
  ╭─ Connection configuration ───────────────────────────────────────────────────╮
  │ --connection,--environment  -c      TEXT  Name of the connection, as defined │
  │                                           in your `config.toml`. Default:    │
  │                                           `default`.                         │
  │ --account,--accountname             TEXT  Name assigned to your Snowflake    │
  │                                           account. Overrides the value       │
  │                                           specified for the connection.      │
  │ --user,--username                   TEXT  Username to connect to Snowflake.  │
  │                                           Overrides the value specified for  │
  │                                           the connection.                    │
  │ --password                          TEXT  Snowflake password. Overrides the  │
  │                                           value specified for the            │
  │                                           connection.                        │
  │ --authenticator                     TEXT  Snowflake authenticator. Overrides │
  │                                           the value specified for the        │
  │                                           connection.                        │
  │ --private-key-path                  TEXT  Snowflake private key path.        │
  │                                           Overrides the value specified for  │
  │                                           the connection.                    │
  │ --database,--dbname                 TEXT  Database to use. Overrides the     │
  │                                           value specified for the            │
  │                                           connection.                        │
  │ --schema,--schemaname               TEXT  Database schema to use. Overrides  │
  │                                           the value specified for the        │
  │                                           connection.                        │
  │ --role,--rolename                   TEXT  Role to use. Overrides the value   │
  │                                           specified for the connection.      │
  │ --warehouse                         TEXT  Warehouse to use. Overrides the    │
  │                                           value specified for the            │
  │                                           connection.                        │
  │ --temporary-connection      -x            Uses connection defined with       │
  │                                           command line parameters, instead   │
  │                                           of one defined in config           │
  │ --mfa-passcode                      TEXT  Token to use for multi-factor      │
  │                                           authentication (MFA)               │
  ╰──────────────────────────────────────────────────────────────────────────────╯
  ╭─ Global configuration ───────────────────────────────────────────────────────╮
  │ --format           [TABLE|JSON]  Specifies the output format.                │
  │                                  [default: TABLE]                            │
  │ --verbose  -v                    Displays log entries for log levels `info`  │
  │                                  and higher.                                 │
  │ --debug                          Displays log entries for log levels `debug` │
  │                                  and higher; debug logs contains additional  │
  │                                  information.                                │
  │ --silent                         Turns off intermediate output to console.   │
  ╰──────────────────────────────────────────────────────────────────────────────╯
  
  
  '''
# ---
# name: test_help_messages[app.version.drop]
  '''
                                                                                  
   Usage: default app version drop [OPTIONS] [VERSION]                            
                                                                                  
   Drops a version associated with your application package. Version can either   
   be passed in as an argument to the command or read from the `manifest.yml`     
   file. Dropping patches is not allowed.                                         
                                                                                  
  ╭─ Arguments ──────────────────────────────────────────────────────────────────╮
  │   version      [VERSION]  Version of the app package that you want to drop.  │
  │                           Defaults to the version specified in the           │
  │                           `manifest.yml` file.                               │
  │                           [default: None]                                    │
  ╰──────────────────────────────────────────────────────────────────────────────╯
  ╭─ Options ────────────────────────────────────────────────────────────────────╮
  │ --interactive  -i            When enabled, this option displays prompts even │
  │                              if the standard input and output are not        │
  │                              terminal devices. Defaults to unset.            │
  │ --force                      When enabled, this option causes the command to │
  │                              implicitly approve any prompts that arise. You  │
  │                              should enable this option if interactive mode   │
  │                              is not specified and if you want perform        │
  │                              potentially destructive actions. Defaults to    │
  │                              unset.                                          │
  │ --project      -p      TEXT  Path where the Native app project resides.      │
  │                              Defaults to current working directory.          │
  │ --help         -h            Show this message and exit.                     │
  ╰──────────────────────────────────────────────────────────────────────────────╯
  ╭─ Connection configuration ───────────────────────────────────────────────────╮
  │ --connection,--environment  -c      TEXT  Name of the connection, as defined │
  │                                           in your `config.toml`. Default:    │
  │                                           `default`.                         │
  │ --account,--accountname             TEXT  Name assigned to your Snowflake    │
  │                                           account. Overrides the value       │
  │                                           specified for the connection.      │
  │ --user,--username                   TEXT  Username to connect to Snowflake.  │
  │                                           Overrides the value specified for  │
  │                                           the connection.                    │
  │ --password                          TEXT  Snowflake password. Overrides the  │
  │                                           value specified for the            │
  │                                           connection.                        │
  │ --authenticator                     TEXT  Snowflake authenticator. Overrides │
  │                                           the value specified for the        │
  │                                           connection.                        │
  │ --private-key-path                  TEXT  Snowflake private key path.        │
  │                                           Overrides the value specified for  │
  │                                           the connection.                    │
  │ --database,--dbname                 TEXT  Database to use. Overrides the     │
  │                                           value specified for the            │
  │                                           connection.                        │
  │ --schema,--schemaname               TEXT  Database schema to use. Overrides  │
  │                                           the value specified for the        │
  │                                           connection.                        │
  │ --role,--rolename                   TEXT  Role to use. Overrides the value   │
  │                                           specified for the connection.      │
  │ --warehouse                         TEXT  Warehouse to use. Overrides the    │
  │                                           value specified for the            │
  │                                           connection.                        │
  │ --temporary-connection      -x            Uses connection defined with       │
  │                                           command line parameters, instead   │
  │                                           of one defined in config           │
  │ --mfa-passcode                      TEXT  Token to use for multi-factor      │
  │                                           authentication (MFA)               │
  ╰──────────────────────────────────────────────────────────────────────────────╯
  ╭─ Global configuration ───────────────────────────────────────────────────────╮
  │ --format           [TABLE|JSON]  Specifies the output format.                │
  │                                  [default: TABLE]                            │
  │ --verbose  -v                    Displays log entries for log levels `info`  │
  │                                  and higher.                                 │
  │ --debug                          Displays log entries for log levels `debug` │
  │                                  and higher; debug logs contains additional  │
  │                                  information.                                │
  │ --silent                         Turns off intermediate output to console.   │
  ╰──────────────────────────────────────────────────────────────────────────────╯
  
  
  '''
# ---
# name: test_help_messages[app.version.list]
  '''
                                                                                  
   Usage: default app version list [OPTIONS]                                      
                                                                                  
   Lists all versions available in an application package.                        
                                                                                  
  ╭─ Options ────────────────────────────────────────────────────────────────────╮
  │ --project  -p      TEXT  Path where the Native app project resides. Defaults │
  │                          to current working directory.                       │
  │ --help     -h            Show this message and exit.                         │
  ╰──────────────────────────────────────────────────────────────────────────────╯
  ╭─ Connection configuration ───────────────────────────────────────────────────╮
  │ --connection,--environment  -c      TEXT  Name of the connection, as defined │
  │                                           in your `config.toml`. Default:    │
  │                                           `default`.                         │
  │ --account,--accountname             TEXT  Name assigned to your Snowflake    │
  │                                           account. Overrides the value       │
  │                                           specified for the connection.      │
  │ --user,--username                   TEXT  Username to connect to Snowflake.  │
  │                                           Overrides the value specified for  │
  │                                           the connection.                    │
  │ --password                          TEXT  Snowflake password. Overrides the  │
  │                                           value specified for the            │
  │                                           connection.                        │
  │ --authenticator                     TEXT  Snowflake authenticator. Overrides │
  │                                           the value specified for the        │
  │                                           connection.                        │
  │ --private-key-path                  TEXT  Snowflake private key path.        │
  │                                           Overrides the value specified for  │
  │                                           the connection.                    │
  │ --database,--dbname                 TEXT  Database to use. Overrides the     │
  │                                           value specified for the            │
  │                                           connection.                        │
  │ --schema,--schemaname               TEXT  Database schema to use. Overrides  │
  │                                           the value specified for the        │
  │                                           connection.                        │
  │ --role,--rolename                   TEXT  Role to use. Overrides the value   │
  │                                           specified for the connection.      │
  │ --warehouse                         TEXT  Warehouse to use. Overrides the    │
  │                                           value specified for the            │
  │                                           connection.                        │
  │ --temporary-connection      -x            Uses connection defined with       │
  │                                           command line parameters, instead   │
  │                                           of one defined in config           │
  │ --mfa-passcode                      TEXT  Token to use for multi-factor      │
  │                                           authentication (MFA)               │
  ╰──────────────────────────────────────────────────────────────────────────────╯
  ╭─ Global configuration ───────────────────────────────────────────────────────╮
  │ --format           [TABLE|JSON]  Specifies the output format.                │
  │                                  [default: TABLE]                            │
  │ --verbose  -v                    Displays log entries for log levels `info`  │
  │                                  and higher.                                 │
  │ --debug                          Displays log entries for log levels `debug` │
  │                                  and higher; debug logs contains additional  │
  │                                  information.                                │
  │ --silent                         Turns off intermediate output to console.   │
  ╰──────────────────────────────────────────────────────────────────────────────╯
  
  
  '''
# ---
# name: test_help_messages[app.version]
  '''
                                                                                  
   Usage: default app version [OPTIONS] COMMAND [ARGS]...                         
                                                                                  
   Manages Native Application Package versions in Snowflake                       
                                                                                  
  ╭─ Options ────────────────────────────────────────────────────────────────────╮
  │ --help  -h        Show this message and exit.                                │
  ╰──────────────────────────────────────────────────────────────────────────────╯
  ╭─ Commands ───────────────────────────────────────────────────────────────────╮
  │ create  Adds a new patch to the provided version for your application        │
  │         package. If the version does not exist, creates a version with patch │
  │         0.                                                                   │
  │ drop    Drops a version associated with your application package. Version    │
  │         can either be passed in as an argument to the command or read from   │
  │         the `manifest.yml` file. Dropping patches is not allowed.            │
  │ list    Lists all versions available in an application package.              │
  ╰──────────────────────────────────────────────────────────────────────────────╯
  
  
  '''
# ---
# name: test_help_messages[app]
  '''
                                                                                  
   Usage: default app [OPTIONS] COMMAND [ARGS]...                                 
                                                                                  
   Manages Native Apps in Snowflake                                               
                                                                                  
  ╭─ Options ────────────────────────────────────────────────────────────────────╮
  │ --help  -h        Show this message and exit.                                │
  ╰──────────────────────────────────────────────────────────────────────────────╯
  ╭─ Commands ───────────────────────────────────────────────────────────────────╮
  │ init      Initializes a Native Apps project.                                 │
  │ open      Opens the application inside of your browser, once it has been     │
  │           installed in your account.                                         │
  │ run       Creates an application package in your Snowflake account, uploads  │
  │           code files to its stage, then creates (or upgrades) a              │
  │           development-mode instance of that application.                     │
  │ teardown  Attempts to drop both the application and package as defined in    │
  │           the project definition file.                                       │
  │ version   Manages Native Application Package versions in Snowflake           │
  ╰──────────────────────────────────────────────────────────────────────────────╯
  
  
  '''
# ---
# name: test_help_messages[connection.add]
  '''
                                                                                  
   Usage: default connection add [OPTIONS]                                        
                                                                                  
   Adds a connection to configuration file.                                       
                                                                                  
  ╭─ Options ────────────────────────────────────────────────────────────────────╮
  │ --connection-name        -n      TEXT  Name of the new connection.           │
  │ --account,--accountname  -a      TEXT  Account name to use when              │
  │                                        authenticating with Snowflake.        │
  │ --user,--username        -u      TEXT  Username to connect to Snowflake.     │
  │ --password               -p      TEXT  Snowflake password.                   │
  │                                        [default: optional]                   │
  │ --role                   -r      TEXT  Role to use on Snowflake.             │
  │                                        [default: optional]                   │
  │ --warehouse              -w      TEXT  Warehouse to use on Snowflake.        │
  │                                        [default: optional]                   │
  │ --database               -d      TEXT  Database to use on Snowflake.         │
  │                                        [default: optional]                   │
  │ --schema                 -s      TEXT  Schema to use on Snowflake.           │
  │                                        [default: optional]                   │
  │ --host                   -h      TEXT  Host name the connection attempts to  │
  │                                        connect to Snowflake.                 │
  │                                        [default: optional]                   │
  │ --port                   -P      TEXT  Port to communicate with on the host. │
  │                                        [default: optional]                   │
  │ --region                 -R      TEXT  Region name if not the default        │
  │                                        Snowflake deployment.                 │
  │                                        [default: optional]                   │
  │ --authenticator          -A      TEXT  Chosen authenticator, if other than   │
  │                                        password-based                        │
  │                                        [default: optional]                   │
  │ --private-key            -k      TEXT  Path to file containing private key   │
  │                                        [default: optional]                   │
  │ --help                                 Show this message and exit.           │
  ╰──────────────────────────────────────────────────────────────────────────────╯
  ╭─ Global configuration ───────────────────────────────────────────────────────╮
  │ --format           [TABLE|JSON]  Specifies the output format.                │
  │                                  [default: TABLE]                            │
  │ --verbose  -v                    Displays log entries for log levels `info`  │
  │                                  and higher.                                 │
  │ --debug                          Displays log entries for log levels `debug` │
  │                                  and higher; debug logs contains additional  │
  │                                  information.                                │
  │ --silent                         Turns off intermediate output to console.   │
  ╰──────────────────────────────────────────────────────────────────────────────╯
  
  
  '''
# ---
# name: test_help_messages[connection.list]
  '''
                                                                                  
   Usage: default connection list [OPTIONS]                                       
                                                                                  
   Lists configured connections.                                                  
                                                                                  
  ╭─ Options ────────────────────────────────────────────────────────────────────╮
  │ --help  -h        Show this message and exit.                                │
  ╰──────────────────────────────────────────────────────────────────────────────╯
  ╭─ Global configuration ───────────────────────────────────────────────────────╮
  │ --format           [TABLE|JSON]  Specifies the output format.                │
  │                                  [default: TABLE]                            │
  │ --verbose  -v                    Displays log entries for log levels `info`  │
  │                                  and higher.                                 │
  │ --debug                          Displays log entries for log levels `debug` │
  │                                  and higher; debug logs contains additional  │
  │                                  information.                                │
  │ --silent                         Turns off intermediate output to console.   │
  ╰──────────────────────────────────────────────────────────────────────────────╯
  
  
  '''
# ---
# name: test_help_messages[connection.set-default]
  '''
                                                                                  
   Usage: default connection set-default [OPTIONS] NAME                           
                                                                                  
   Changes default connection to provided value.                                  
                                                                                  
  ╭─ Arguments ──────────────────────────────────────────────────────────────────╮
  │ *    name      TEXT  Name of the connection, as defined in your              │
  │                      `config.toml`                                           │
  │                      [default: None]                                         │
  │                      [required]                                              │
  ╰──────────────────────────────────────────────────────────────────────────────╯
  ╭─ Options ────────────────────────────────────────────────────────────────────╮
  │ --help  -h        Show this message and exit.                                │
  ╰──────────────────────────────────────────────────────────────────────────────╯
  ╭─ Global configuration ───────────────────────────────────────────────────────╮
  │ --format           [TABLE|JSON]  Specifies the output format.                │
  │                                  [default: TABLE]                            │
  │ --verbose  -v                    Displays log entries for log levels `info`  │
  │                                  and higher.                                 │
  │ --debug                          Displays log entries for log levels `debug` │
  │                                  and higher; debug logs contains additional  │
  │                                  information.                                │
  │ --silent                         Turns off intermediate output to console.   │
  ╰──────────────────────────────────────────────────────────────────────────────╯
  
  
  '''
# ---
# name: test_help_messages[connection.test]
  '''
                                                                                  
   Usage: default connection test [OPTIONS]                                       
                                                                                  
   Tests the connection to Snowflake.                                             
                                                                                  
  ╭─ Options ────────────────────────────────────────────────────────────────────╮
  │ --help  -h        Show this message and exit.                                │
  ╰──────────────────────────────────────────────────────────────────────────────╯
  ╭─ Connection configuration ───────────────────────────────────────────────────╮
  │ --connection,--environment  -c      TEXT  Name of the connection, as defined │
  │                                           in your `config.toml`. Default:    │
  │                                           `default`.                         │
  │ --mfa-passcode                      TEXT  Token to use for multi-factor      │
  │                                           authentication (MFA)               │
  ╰──────────────────────────────────────────────────────────────────────────────╯
  ╭─ Global configuration ───────────────────────────────────────────────────────╮
  │ --format           [TABLE|JSON]  Specifies the output format.                │
  │                                  [default: TABLE]                            │
  │ --verbose  -v                    Displays log entries for log levels `info`  │
  │                                  and higher.                                 │
  │ --debug                          Displays log entries for log levels `debug` │
  │                                  and higher; debug logs contains additional  │
  │                                  information.                                │
  │ --silent                         Turns off intermediate output to console.   │
  ╰──────────────────────────────────────────────────────────────────────────────╯
  
  
  '''
# ---
# name: test_help_messages[connection]
  '''
                                                                                  
   Usage: default connection [OPTIONS] COMMAND [ARGS]...                          
                                                                                  
   Manages connections to Snowflake.                                              
                                                                                  
  ╭─ Options ────────────────────────────────────────────────────────────────────╮
  │ --help  -h        Show this message and exit.                                │
  ╰──────────────────────────────────────────────────────────────────────────────╯
  ╭─ Commands ───────────────────────────────────────────────────────────────────╮
  │ add              Adds a connection to configuration file.                    │
  │ list             Lists configured connections.                               │
  │ set-default      Changes default connection to provided value.               │
  │ test             Tests the connection to Snowflake.                          │
  ╰──────────────────────────────────────────────────────────────────────────────╯
  
  
  '''
# ---
# name: test_help_messages[git.fetch]
  '''
                                                                                  
   Usage: default git fetch [OPTIONS] REPOSITORY_NAME                             
                                                                                  
   Fetch changes from origin to snowflake repository.                             
                                                                                  
  ╭─ Arguments ──────────────────────────────────────────────────────────────────╮
  │ *    repository_name      TEXT  Identifier of the git repository. For        │
  │                                 example: my_repo                             │
  │                                 [default: None]                              │
  │                                 [required]                                   │
  ╰──────────────────────────────────────────────────────────────────────────────╯
  ╭─ Options ────────────────────────────────────────────────────────────────────╮
  │ --help  -h        Show this message and exit.                                │
  ╰──────────────────────────────────────────────────────────────────────────────╯
  ╭─ Connection configuration ───────────────────────────────────────────────────╮
  │ --connection,--environment  -c      TEXT  Name of the connection, as defined │
  │                                           in your `config.toml`. Default:    │
  │                                           `default`.                         │
  │ --account,--accountname             TEXT  Name assigned to your Snowflake    │
  │                                           account. Overrides the value       │
  │                                           specified for the connection.      │
  │ --user,--username                   TEXT  Username to connect to Snowflake.  │
  │                                           Overrides the value specified for  │
  │                                           the connection.                    │
  │ --password                          TEXT  Snowflake password. Overrides the  │
  │                                           value specified for the            │
  │                                           connection.                        │
  │ --authenticator                     TEXT  Snowflake authenticator. Overrides │
  │                                           the value specified for the        │
  │                                           connection.                        │
  │ --private-key-path                  TEXT  Snowflake private key path.        │
  │                                           Overrides the value specified for  │
  │                                           the connection.                    │
  │ --database,--dbname                 TEXT  Database to use. Overrides the     │
  │                                           value specified for the            │
  │                                           connection.                        │
  │ --schema,--schemaname               TEXT  Database schema to use. Overrides  │
  │                                           the value specified for the        │
  │                                           connection.                        │
  │ --role,--rolename                   TEXT  Role to use. Overrides the value   │
  │                                           specified for the connection.      │
  │ --warehouse                         TEXT  Warehouse to use. Overrides the    │
  │                                           value specified for the            │
  │                                           connection.                        │
  │ --temporary-connection      -x            Uses connection defined with       │
  │                                           command line parameters, instead   │
  │                                           of one defined in config           │
  │ --mfa-passcode                      TEXT  Token to use for multi-factor      │
  │                                           authentication (MFA)               │
  ╰──────────────────────────────────────────────────────────────────────────────╯
  ╭─ Global configuration ───────────────────────────────────────────────────────╮
  │ --format           [TABLE|JSON]  Specifies the output format.                │
  │                                  [default: TABLE]                            │
  │ --verbose  -v                    Displays log entries for log levels `info`  │
  │                                  and higher.                                 │
  │ --debug                          Displays log entries for log levels `debug` │
  │                                  and higher; debug logs contains additional  │
  │                                  information.                                │
  │ --silent                         Turns off intermediate output to console.   │
  ╰──────────────────────────────────────────────────────────────────────────────╯
  
  
  '''
# ---
# name: test_help_messages[git.list-branches]
  '''
                                                                                  
   Usage: default git list-branches [OPTIONS] REPOSITORY_NAME                     
                                                                                  
   List all branches in the repository.                                           
                                                                                  
  ╭─ Arguments ──────────────────────────────────────────────────────────────────╮
  │ *    repository_name      TEXT  Identifier of the git repository. For        │
  │                                 example: my_repo                             │
  │                                 [default: None]                              │
  │                                 [required]                                   │
  ╰──────────────────────────────────────────────────────────────────────────────╯
  ╭─ Options ────────────────────────────────────────────────────────────────────╮
  │ --help  -h        Show this message and exit.                                │
  ╰──────────────────────────────────────────────────────────────────────────────╯
  ╭─ Connection configuration ───────────────────────────────────────────────────╮
  │ --connection,--environment  -c      TEXT  Name of the connection, as defined │
  │                                           in your `config.toml`. Default:    │
  │                                           `default`.                         │
  │ --account,--accountname             TEXT  Name assigned to your Snowflake    │
  │                                           account. Overrides the value       │
  │                                           specified for the connection.      │
  │ --user,--username                   TEXT  Username to connect to Snowflake.  │
  │                                           Overrides the value specified for  │
  │                                           the connection.                    │
  │ --password                          TEXT  Snowflake password. Overrides the  │
  │                                           value specified for the            │
  │                                           connection.                        │
  │ --authenticator                     TEXT  Snowflake authenticator. Overrides │
  │                                           the value specified for the        │
  │                                           connection.                        │
  │ --private-key-path                  TEXT  Snowflake private key path.        │
  │                                           Overrides the value specified for  │
  │                                           the connection.                    │
  │ --database,--dbname                 TEXT  Database to use. Overrides the     │
  │                                           value specified for the            │
  │                                           connection.                        │
  │ --schema,--schemaname               TEXT  Database schema to use. Overrides  │
  │                                           the value specified for the        │
  │                                           connection.                        │
  │ --role,--rolename                   TEXT  Role to use. Overrides the value   │
  │                                           specified for the connection.      │
  │ --warehouse                         TEXT  Warehouse to use. Overrides the    │
  │                                           value specified for the            │
  │                                           connection.                        │
  │ --temporary-connection      -x            Uses connection defined with       │
  │                                           command line parameters, instead   │
  │                                           of one defined in config           │
  │ --mfa-passcode                      TEXT  Token to use for multi-factor      │
  │                                           authentication (MFA)               │
  ╰──────────────────────────────────────────────────────────────────────────────╯
  ╭─ Global configuration ───────────────────────────────────────────────────────╮
  │ --format           [TABLE|JSON]  Specifies the output format.                │
  │                                  [default: TABLE]                            │
  │ --verbose  -v                    Displays log entries for log levels `info`  │
  │                                  and higher.                                 │
  │ --debug                          Displays log entries for log levels `debug` │
  │                                  and higher; debug logs contains additional  │
  │                                  information.                                │
  │ --silent                         Turns off intermediate output to console.   │
  ╰──────────────────────────────────────────────────────────────────────────────╯
  
  
  '''
# ---
# name: test_help_messages[git.list-files]
  '''
                                                                                  
   Usage: default git list-files [OPTIONS] REPOSITORY_PATH                        
                                                                                  
   List files from given state of git repository.                                 
                                                                                  
  ╭─ Arguments ──────────────────────────────────────────────────────────────────╮
  │ *    repository_path      TEXT  Path to git repository stage with scope      │
  │                                 provided. For example:                       │
  │                                 @my_repo/branches/main                       │
  │                                 [default: None]                              │
  │                                 [required]                                   │
  ╰──────────────────────────────────────────────────────────────────────────────╯
  ╭─ Options ────────────────────────────────────────────────────────────────────╮
  │ --help  -h        Show this message and exit.                                │
  ╰──────────────────────────────────────────────────────────────────────────────╯
  ╭─ Connection configuration ───────────────────────────────────────────────────╮
  │ --connection,--environment  -c      TEXT  Name of the connection, as defined │
  │                                           in your `config.toml`. Default:    │
  │                                           `default`.                         │
  │ --account,--accountname             TEXT  Name assigned to your Snowflake    │
  │                                           account. Overrides the value       │
  │                                           specified for the connection.      │
  │ --user,--username                   TEXT  Username to connect to Snowflake.  │
  │                                           Overrides the value specified for  │
  │                                           the connection.                    │
  │ --password                          TEXT  Snowflake password. Overrides the  │
  │                                           value specified for the            │
  │                                           connection.                        │
  │ --authenticator                     TEXT  Snowflake authenticator. Overrides │
  │                                           the value specified for the        │
  │                                           connection.                        │
  │ --private-key-path                  TEXT  Snowflake private key path.        │
  │                                           Overrides the value specified for  │
  │                                           the connection.                    │
  │ --database,--dbname                 TEXT  Database to use. Overrides the     │
  │                                           value specified for the            │
  │                                           connection.                        │
  │ --schema,--schemaname               TEXT  Database schema to use. Overrides  │
  │                                           the value specified for the        │
  │                                           connection.                        │
  │ --role,--rolename                   TEXT  Role to use. Overrides the value   │
  │                                           specified for the connection.      │
  │ --warehouse                         TEXT  Warehouse to use. Overrides the    │
  │                                           value specified for the            │
  │                                           connection.                        │
  │ --temporary-connection      -x            Uses connection defined with       │
  │                                           command line parameters, instead   │
  │                                           of one defined in config           │
  │ --mfa-passcode                      TEXT  Token to use for multi-factor      │
  │                                           authentication (MFA)               │
  ╰──────────────────────────────────────────────────────────────────────────────╯
  ╭─ Global configuration ───────────────────────────────────────────────────────╮
  │ --format           [TABLE|JSON]  Specifies the output format.                │
  │                                  [default: TABLE]                            │
  │ --verbose  -v                    Displays log entries for log levels `info`  │
  │                                  and higher.                                 │
  │ --debug                          Displays log entries for log levels `debug` │
  │                                  and higher; debug logs contains additional  │
  │                                  information.                                │
  │ --silent                         Turns off intermediate output to console.   │
  ╰──────────────────────────────────────────────────────────────────────────────╯
  
  
  '''
# ---
# name: test_help_messages[git.list-tags]
  '''
                                                                                  
   Usage: default git list-tags [OPTIONS] REPOSITORY_NAME                         
                                                                                  
   List all tags in the repository.                                               
                                                                                  
  ╭─ Arguments ──────────────────────────────────────────────────────────────────╮
  │ *    repository_name      TEXT  Identifier of the git repository. For        │
  │                                 example: my_repo                             │
  │                                 [default: None]                              │
  │                                 [required]                                   │
  ╰──────────────────────────────────────────────────────────────────────────────╯
  ╭─ Options ────────────────────────────────────────────────────────────────────╮
  │ --help  -h        Show this message and exit.                                │
  ╰──────────────────────────────────────────────────────────────────────────────╯
  ╭─ Connection configuration ───────────────────────────────────────────────────╮
  │ --connection,--environment  -c      TEXT  Name of the connection, as defined │
  │                                           in your `config.toml`. Default:    │
  │                                           `default`.                         │
  │ --account,--accountname             TEXT  Name assigned to your Snowflake    │
  │                                           account. Overrides the value       │
  │                                           specified for the connection.      │
  │ --user,--username                   TEXT  Username to connect to Snowflake.  │
  │                                           Overrides the value specified for  │
  │                                           the connection.                    │
  │ --password                          TEXT  Snowflake password. Overrides the  │
  │                                           value specified for the            │
  │                                           connection.                        │
  │ --authenticator                     TEXT  Snowflake authenticator. Overrides │
  │                                           the value specified for the        │
  │                                           connection.                        │
  │ --private-key-path                  TEXT  Snowflake private key path.        │
  │                                           Overrides the value specified for  │
  │                                           the connection.                    │
  │ --database,--dbname                 TEXT  Database to use. Overrides the     │
  │                                           value specified for the            │
  │                                           connection.                        │
  │ --schema,--schemaname               TEXT  Database schema to use. Overrides  │
  │                                           the value specified for the        │
  │                                           connection.                        │
  │ --role,--rolename                   TEXT  Role to use. Overrides the value   │
  │                                           specified for the connection.      │
  │ --warehouse                         TEXT  Warehouse to use. Overrides the    │
  │                                           value specified for the            │
  │                                           connection.                        │
  │ --temporary-connection      -x            Uses connection defined with       │
  │                                           command line parameters, instead   │
  │                                           of one defined in config           │
  │ --mfa-passcode                      TEXT  Token to use for multi-factor      │
  │                                           authentication (MFA)               │
  ╰──────────────────────────────────────────────────────────────────────────────╯
  ╭─ Global configuration ───────────────────────────────────────────────────────╮
  │ --format           [TABLE|JSON]  Specifies the output format.                │
  │                                  [default: TABLE]                            │
  │ --verbose  -v                    Displays log entries for log levels `info`  │
  │                                  and higher.                                 │
  │ --debug                          Displays log entries for log levels `debug` │
  │                                  and higher; debug logs contains additional  │
  │                                  information.                                │
  │ --silent                         Turns off intermediate output to console.   │
  ╰──────────────────────────────────────────────────────────────────────────────╯
  
  
  '''
# ---
# name: test_help_messages[git]
  '''
                                                                                  
   Usage: default git [OPTIONS] COMMAND [ARGS]...                                 
                                                                                  
   Manages git repositories in Snowflake.                                         
                                                                                  
  ╭─ Options ────────────────────────────────────────────────────────────────────╮
  │ --help  -h        Show this message and exit.                                │
  ╰──────────────────────────────────────────────────────────────────────────────╯
  ╭─ Commands ───────────────────────────────────────────────────────────────────╮
<<<<<<< HEAD
  │ fetch             Fetch changes from origin to snowflake repository.         │
  │ list-branches     List all branches in the repository.                       │
  │ list-tags         List all tags in the repository.                           │
=======
  │ list-branches      List all branches in the repository.                      │
  │ list-files         List files from given state of git repository.            │
  │ list-tags          List all tags in the repository.                          │
>>>>>>> 171b6643
  ╰──────────────────────────────────────────────────────────────────────────────╯
  
  
  '''
# ---
# name: test_help_messages[object.describe]
  '''
                                                                                  
   Usage: default object describe [OPTIONS] OBJECT_TYPE OBJECT_NAME               
                                                                                  
   Provides description of an object of given type.                               
   Supported types: compute-pool, database, function, integration, network-rule,  
   procedure, role, schema, secret, service, stage, stream, streamlit, table,     
   task, user, view, warehouse                                                    
                                                                                  
  ╭─ Arguments ──────────────────────────────────────────────────────────────────╮
  │ *    object_type      TEXT  Type of object. For example table, procedure,    │
  │                             streamlit.                                       │
  │                             [default: None]                                  │
  │                             [required]                                       │
  │ *    object_name      TEXT  Name of the object [default: None] [required]    │
  ╰──────────────────────────────────────────────────────────────────────────────╯
  ╭─ Options ────────────────────────────────────────────────────────────────────╮
  │ --help  -h        Show this message and exit.                                │
  ╰──────────────────────────────────────────────────────────────────────────────╯
  ╭─ Connection configuration ───────────────────────────────────────────────────╮
  │ --connection,--environment  -c      TEXT  Name of the connection, as defined │
  │                                           in your `config.toml`. Default:    │
  │                                           `default`.                         │
  │ --account,--accountname             TEXT  Name assigned to your Snowflake    │
  │                                           account. Overrides the value       │
  │                                           specified for the connection.      │
  │ --user,--username                   TEXT  Username to connect to Snowflake.  │
  │                                           Overrides the value specified for  │
  │                                           the connection.                    │
  │ --password                          TEXT  Snowflake password. Overrides the  │
  │                                           value specified for the            │
  │                                           connection.                        │
  │ --authenticator                     TEXT  Snowflake authenticator. Overrides │
  │                                           the value specified for the        │
  │                                           connection.                        │
  │ --private-key-path                  TEXT  Snowflake private key path.        │
  │                                           Overrides the value specified for  │
  │                                           the connection.                    │
  │ --database,--dbname                 TEXT  Database to use. Overrides the     │
  │                                           value specified for the            │
  │                                           connection.                        │
  │ --schema,--schemaname               TEXT  Database schema to use. Overrides  │
  │                                           the value specified for the        │
  │                                           connection.                        │
  │ --role,--rolename                   TEXT  Role to use. Overrides the value   │
  │                                           specified for the connection.      │
  │ --warehouse                         TEXT  Warehouse to use. Overrides the    │
  │                                           value specified for the            │
  │                                           connection.                        │
  │ --temporary-connection      -x            Uses connection defined with       │
  │                                           command line parameters, instead   │
  │                                           of one defined in config           │
  │ --mfa-passcode                      TEXT  Token to use for multi-factor      │
  │                                           authentication (MFA)               │
  ╰──────────────────────────────────────────────────────────────────────────────╯
  ╭─ Global configuration ───────────────────────────────────────────────────────╮
  │ --format           [TABLE|JSON]  Specifies the output format.                │
  │                                  [default: TABLE]                            │
  │ --verbose  -v                    Displays log entries for log levels `info`  │
  │                                  and higher.                                 │
  │ --debug                          Displays log entries for log levels `debug` │
  │                                  and higher; debug logs contains additional  │
  │                                  information.                                │
  │ --silent                         Turns off intermediate output to console.   │
  ╰──────────────────────────────────────────────────────────────────────────────╯
  
  
  '''
# ---
# name: test_help_messages[object.drop]
  '''
                                                                                  
   Usage: default object drop [OPTIONS] OBJECT_TYPE OBJECT_NAME                   
                                                                                  
   Drops Snowflake object of given name and type.                                 
   Supported types: compute-pool, database, function, image-repository,           
   integration, network-rule, procedure, role, schema, secret, service, stage,    
   stream, streamlit, table, task, user, view, warehouse                          
                                                                                  
  ╭─ Arguments ──────────────────────────────────────────────────────────────────╮
  │ *    object_type      TEXT  Type of object. For example table, procedure,    │
  │                             streamlit.                                       │
  │                             [default: None]                                  │
  │                             [required]                                       │
  │ *    object_name      TEXT  Name of the object [default: None] [required]    │
  ╰──────────────────────────────────────────────────────────────────────────────╯
  ╭─ Options ────────────────────────────────────────────────────────────────────╮
  │ --help  -h        Show this message and exit.                                │
  ╰──────────────────────────────────────────────────────────────────────────────╯
  ╭─ Connection configuration ───────────────────────────────────────────────────╮
  │ --connection,--environment  -c      TEXT  Name of the connection, as defined │
  │                                           in your `config.toml`. Default:    │
  │                                           `default`.                         │
  │ --account,--accountname             TEXT  Name assigned to your Snowflake    │
  │                                           account. Overrides the value       │
  │                                           specified for the connection.      │
  │ --user,--username                   TEXT  Username to connect to Snowflake.  │
  │                                           Overrides the value specified for  │
  │                                           the connection.                    │
  │ --password                          TEXT  Snowflake password. Overrides the  │
  │                                           value specified for the            │
  │                                           connection.                        │
  │ --authenticator                     TEXT  Snowflake authenticator. Overrides │
  │                                           the value specified for the        │
  │                                           connection.                        │
  │ --private-key-path                  TEXT  Snowflake private key path.        │
  │                                           Overrides the value specified for  │
  │                                           the connection.                    │
  │ --database,--dbname                 TEXT  Database to use. Overrides the     │
  │                                           value specified for the            │
  │                                           connection.                        │
  │ --schema,--schemaname               TEXT  Database schema to use. Overrides  │
  │                                           the value specified for the        │
  │                                           connection.                        │
  │ --role,--rolename                   TEXT  Role to use. Overrides the value   │
  │                                           specified for the connection.      │
  │ --warehouse                         TEXT  Warehouse to use. Overrides the    │
  │                                           value specified for the            │
  │                                           connection.                        │
  │ --temporary-connection      -x            Uses connection defined with       │
  │                                           command line parameters, instead   │
  │                                           of one defined in config           │
  │ --mfa-passcode                      TEXT  Token to use for multi-factor      │
  │                                           authentication (MFA)               │
  ╰──────────────────────────────────────────────────────────────────────────────╯
  ╭─ Global configuration ───────────────────────────────────────────────────────╮
  │ --format           [TABLE|JSON]  Specifies the output format.                │
  │                                  [default: TABLE]                            │
  │ --verbose  -v                    Displays log entries for log levels `info`  │
  │                                  and higher.                                 │
  │ --debug                          Displays log entries for log levels `debug` │
  │                                  and higher; debug logs contains additional  │
  │                                  information.                                │
  │ --silent                         Turns off intermediate output to console.   │
  ╰──────────────────────────────────────────────────────────────────────────────╯
  
  
  '''
# ---
# name: test_help_messages[object.list]
  '''
                                                                                  
   Usage: default object list [OPTIONS] OBJECT_TYPE                               
                                                                                  
   Lists all available Snowflake objects of given type.                           
   Supported types: compute-pool, database, function, image-repository,           
   integration, network-rule, procedure, role, schema, secret, service, stage,    
   stream, streamlit, table, task, user, view, warehouse                          
                                                                                  
  ╭─ Arguments ──────────────────────────────────────────────────────────────────╮
  │ *    object_type      TEXT  Type of object. For example table, procedure,    │
  │                             streamlit.                                       │
  │                             [default: None]                                  │
  │                             [required]                                       │
  ╰──────────────────────────────────────────────────────────────────────────────╯
  ╭─ Options ────────────────────────────────────────────────────────────────────╮
  │ --like  -l      TEXT            SQL LIKE pattern for filtering objects by    │
  │                                 name. For example, `list function --like     │
  │                                 "my%"` lists all functions that begin with   │
  │                                 “my”.                                        │
  │                                 [default: %%]                                │
  │ --in            <TEXT TEXT>...  Specifies the scope of this command using    │
  │                                 '--in <scope> <name>' (e.g. list tables --in │
  │                                 database my_db). Some object types have      │
  │                                 specialized scopes (e.g. list service --in   │
  │                                 compute-pool my_pool)                        │
  │                                 [default: None, None]                        │
  │ --help  -h                      Show this message and exit.                  │
  ╰──────────────────────────────────────────────────────────────────────────────╯
  ╭─ Connection configuration ───────────────────────────────────────────────────╮
  │ --connection,--environment  -c      TEXT  Name of the connection, as defined │
  │                                           in your `config.toml`. Default:    │
  │                                           `default`.                         │
  │ --account,--accountname             TEXT  Name assigned to your Snowflake    │
  │                                           account. Overrides the value       │
  │                                           specified for the connection.      │
  │ --user,--username                   TEXT  Username to connect to Snowflake.  │
  │                                           Overrides the value specified for  │
  │                                           the connection.                    │
  │ --password                          TEXT  Snowflake password. Overrides the  │
  │                                           value specified for the            │
  │                                           connection.                        │
  │ --authenticator                     TEXT  Snowflake authenticator. Overrides │
  │                                           the value specified for the        │
  │                                           connection.                        │
  │ --private-key-path                  TEXT  Snowflake private key path.        │
  │                                           Overrides the value specified for  │
  │                                           the connection.                    │
  │ --database,--dbname                 TEXT  Database to use. Overrides the     │
  │                                           value specified for the            │
  │                                           connection.                        │
  │ --schema,--schemaname               TEXT  Database schema to use. Overrides  │
  │                                           the value specified for the        │
  │                                           connection.                        │
  │ --role,--rolename                   TEXT  Role to use. Overrides the value   │
  │                                           specified for the connection.      │
  │ --warehouse                         TEXT  Warehouse to use. Overrides the    │
  │                                           value specified for the            │
  │                                           connection.                        │
  │ --temporary-connection      -x            Uses connection defined with       │
  │                                           command line parameters, instead   │
  │                                           of one defined in config           │
  │ --mfa-passcode                      TEXT  Token to use for multi-factor      │
  │                                           authentication (MFA)               │
  ╰──────────────────────────────────────────────────────────────────────────────╯
  ╭─ Global configuration ───────────────────────────────────────────────────────╮
  │ --format           [TABLE|JSON]  Specifies the output format.                │
  │                                  [default: TABLE]                            │
  │ --verbose  -v                    Displays log entries for log levels `info`  │
  │                                  and higher.                                 │
  │ --debug                          Displays log entries for log levels `debug` │
  │                                  and higher; debug logs contains additional  │
  │                                  information.                                │
  │ --silent                         Turns off intermediate output to console.   │
  ╰──────────────────────────────────────────────────────────────────────────────╯
  
  
  '''
# ---
# name: test_help_messages[object.stage.copy]
  '''
                                                                                  
   Usage: default object stage copy [OPTIONS] SOURCE_PATH DESTINATION_PATH        
                                                                                  
   Copies all files from target path to target directory. This works for both     
   uploading to and downloading files from the stage.                             
                                                                                  
  ╭─ Arguments ──────────────────────────────────────────────────────────────────╮
  │ *    source_path           TEXT  Source path for copy operation. Can be      │
  │                                  either stage path or local.                 │
  │                                  [default: None]                             │
  │                                  [required]                                  │
  │ *    destination_path      TEXT  Target path for copy operation. Should be   │
  │                                  stage if source is local or local if source │
  │                                  is stage.                                   │
  │                                  [default: None]                             │
  │                                  [required]                                  │
  ╰──────────────────────────────────────────────────────────────────────────────╯
  ╭─ Options ────────────────────────────────────────────────────────────────────╮
  │ --overwrite      --no-overwrite             Overwrites existing files in the │
  │                                             target path.                     │
  │                                             [default: no-overwrite]          │
  │ --parallel                         INTEGER  Number of parallel threads to    │
  │                                             use when uploading files.        │
  │                                             [default: 4]                     │
  │ --help       -h                             Show this message and exit.      │
  ╰──────────────────────────────────────────────────────────────────────────────╯
  ╭─ Connection configuration ───────────────────────────────────────────────────╮
  │ --connection,--environment  -c      TEXT  Name of the connection, as defined │
  │                                           in your `config.toml`. Default:    │
  │                                           `default`.                         │
  │ --account,--accountname             TEXT  Name assigned to your Snowflake    │
  │                                           account. Overrides the value       │
  │                                           specified for the connection.      │
  │ --user,--username                   TEXT  Username to connect to Snowflake.  │
  │                                           Overrides the value specified for  │
  │                                           the connection.                    │
  │ --password                          TEXT  Snowflake password. Overrides the  │
  │                                           value specified for the            │
  │                                           connection.                        │
  │ --authenticator                     TEXT  Snowflake authenticator. Overrides │
  │                                           the value specified for the        │
  │                                           connection.                        │
  │ --private-key-path                  TEXT  Snowflake private key path.        │
  │                                           Overrides the value specified for  │
  │                                           the connection.                    │
  │ --database,--dbname                 TEXT  Database to use. Overrides the     │
  │                                           value specified for the            │
  │                                           connection.                        │
  │ --schema,--schemaname               TEXT  Database schema to use. Overrides  │
  │                                           the value specified for the        │
  │                                           connection.                        │
  │ --role,--rolename                   TEXT  Role to use. Overrides the value   │
  │                                           specified for the connection.      │
  │ --warehouse                         TEXT  Warehouse to use. Overrides the    │
  │                                           value specified for the            │
  │                                           connection.                        │
  │ --temporary-connection      -x            Uses connection defined with       │
  │                                           command line parameters, instead   │
  │                                           of one defined in config           │
  │ --mfa-passcode                      TEXT  Token to use for multi-factor      │
  │                                           authentication (MFA)               │
  ╰──────────────────────────────────────────────────────────────────────────────╯
  ╭─ Global configuration ───────────────────────────────────────────────────────╮
  │ --format           [TABLE|JSON]  Specifies the output format.                │
  │                                  [default: TABLE]                            │
  │ --verbose  -v                    Displays log entries for log levels `info`  │
  │                                  and higher.                                 │
  │ --debug                          Displays log entries for log levels `debug` │
  │                                  and higher; debug logs contains additional  │
  │                                  information.                                │
  │ --silent                         Turns off intermediate output to console.   │
  ╰──────────────────────────────────────────────────────────────────────────────╯
  
  
  '''
# ---
# name: test_help_messages[object.stage.create]
  '''
                                                                                  
   Usage: default object stage create [OPTIONS] STAGE_NAME                        
                                                                                  
   Creates a named stage if it does not already exist.                            
                                                                                  
  ╭─ Arguments ──────────────────────────────────────────────────────────────────╮
  │ *    stage_name      TEXT  Name of the stage. [default: None] [required]     │
  ╰──────────────────────────────────────────────────────────────────────────────╯
  ╭─ Options ────────────────────────────────────────────────────────────────────╮
  │ --help  -h        Show this message and exit.                                │
  ╰──────────────────────────────────────────────────────────────────────────────╯
  ╭─ Connection configuration ───────────────────────────────────────────────────╮
  │ --connection,--environment  -c      TEXT  Name of the connection, as defined │
  │                                           in your `config.toml`. Default:    │
  │                                           `default`.                         │
  │ --account,--accountname             TEXT  Name assigned to your Snowflake    │
  │                                           account. Overrides the value       │
  │                                           specified for the connection.      │
  │ --user,--username                   TEXT  Username to connect to Snowflake.  │
  │                                           Overrides the value specified for  │
  │                                           the connection.                    │
  │ --password                          TEXT  Snowflake password. Overrides the  │
  │                                           value specified for the            │
  │                                           connection.                        │
  │ --authenticator                     TEXT  Snowflake authenticator. Overrides │
  │                                           the value specified for the        │
  │                                           connection.                        │
  │ --private-key-path                  TEXT  Snowflake private key path.        │
  │                                           Overrides the value specified for  │
  │                                           the connection.                    │
  │ --database,--dbname                 TEXT  Database to use. Overrides the     │
  │                                           value specified for the            │
  │                                           connection.                        │
  │ --schema,--schemaname               TEXT  Database schema to use. Overrides  │
  │                                           the value specified for the        │
  │                                           connection.                        │
  │ --role,--rolename                   TEXT  Role to use. Overrides the value   │
  │                                           specified for the connection.      │
  │ --warehouse                         TEXT  Warehouse to use. Overrides the    │
  │                                           value specified for the            │
  │                                           connection.                        │
  │ --temporary-connection      -x            Uses connection defined with       │
  │                                           command line parameters, instead   │
  │                                           of one defined in config           │
  │ --mfa-passcode                      TEXT  Token to use for multi-factor      │
  │                                           authentication (MFA)               │
  ╰──────────────────────────────────────────────────────────────────────────────╯
  ╭─ Global configuration ───────────────────────────────────────────────────────╮
  │ --format           [TABLE|JSON]  Specifies the output format.                │
  │                                  [default: TABLE]                            │
  │ --verbose  -v                    Displays log entries for log levels `info`  │
  │                                  and higher.                                 │
  │ --debug                          Displays log entries for log levels `debug` │
  │                                  and higher; debug logs contains additional  │
  │                                  information.                                │
  │ --silent                         Turns off intermediate output to console.   │
  ╰──────────────────────────────────────────────────────────────────────────────╯
  
  
  '''
# ---
# name: test_help_messages[object.stage.diff]
  '''
                                                                                  
   Usage: default object stage diff [OPTIONS] [STAGE_NAME] [FOLDER_NAME]          
                                                                                  
   Diffs a stage with a local folder.                                             
                                                                                  
  ╭─ Arguments ──────────────────────────────────────────────────────────────────╮
  │   stage_name       [STAGE_NAME]   Fully qualified name of a stage            │
  │                                   [default: None]                            │
  │   folder_name      [FOLDER_NAME]  Path to local folder [default: None]       │
  ╰──────────────────────────────────────────────────────────────────────────────╯
  ╭─ Options ────────────────────────────────────────────────────────────────────╮
  │ --help  -h        Show this message and exit.                                │
  ╰──────────────────────────────────────────────────────────────────────────────╯
  ╭─ Connection configuration ───────────────────────────────────────────────────╮
  │ --connection,--environment  -c      TEXT  Name of the connection, as defined │
  │                                           in your `config.toml`. Default:    │
  │                                           `default`.                         │
  │ --account,--accountname             TEXT  Name assigned to your Snowflake    │
  │                                           account. Overrides the value       │
  │                                           specified for the connection.      │
  │ --user,--username                   TEXT  Username to connect to Snowflake.  │
  │                                           Overrides the value specified for  │
  │                                           the connection.                    │
  │ --password                          TEXT  Snowflake password. Overrides the  │
  │                                           value specified for the            │
  │                                           connection.                        │
  │ --authenticator                     TEXT  Snowflake authenticator. Overrides │
  │                                           the value specified for the        │
  │                                           connection.                        │
  │ --private-key-path                  TEXT  Snowflake private key path.        │
  │                                           Overrides the value specified for  │
  │                                           the connection.                    │
  │ --database,--dbname                 TEXT  Database to use. Overrides the     │
  │                                           value specified for the            │
  │                                           connection.                        │
  │ --schema,--schemaname               TEXT  Database schema to use. Overrides  │
  │                                           the value specified for the        │
  │                                           connection.                        │
  │ --role,--rolename                   TEXT  Role to use. Overrides the value   │
  │                                           specified for the connection.      │
  │ --warehouse                         TEXT  Warehouse to use. Overrides the    │
  │                                           value specified for the            │
  │                                           connection.                        │
  │ --temporary-connection      -x            Uses connection defined with       │
  │                                           command line parameters, instead   │
  │                                           of one defined in config           │
  │ --mfa-passcode                      TEXT  Token to use for multi-factor      │
  │                                           authentication (MFA)               │
  ╰──────────────────────────────────────────────────────────────────────────────╯
  ╭─ Global configuration ───────────────────────────────────────────────────────╮
  │ --format           [TABLE|JSON]  Specifies the output format.                │
  │                                  [default: TABLE]                            │
  │ --verbose  -v                    Displays log entries for log levels `info`  │
  │                                  and higher.                                 │
  │ --debug                          Displays log entries for log levels `debug` │
  │                                  and higher; debug logs contains additional  │
  │                                  information.                                │
  │ --silent                         Turns off intermediate output to console.   │
  ╰──────────────────────────────────────────────────────────────────────────────╯
  
  
  '''
# ---
# name: test_help_messages[object.stage.list]
  '''
                                                                                  
   Usage: default object stage list [OPTIONS] STAGE_NAME                          
                                                                                  
   Lists the stage contents.                                                      
                                                                                  
  ╭─ Arguments ──────────────────────────────────────────────────────────────────╮
  │ *    stage_name      TEXT  Name of the stage. [default: None] [required]     │
  ╰──────────────────────────────────────────────────────────────────────────────╯
  ╭─ Options ────────────────────────────────────────────────────────────────────╮
  │ --help  -h        Show this message and exit.                                │
  ╰──────────────────────────────────────────────────────────────────────────────╯
  ╭─ Connection configuration ───────────────────────────────────────────────────╮
  │ --connection,--environment  -c      TEXT  Name of the connection, as defined │
  │                                           in your `config.toml`. Default:    │
  │                                           `default`.                         │
  │ --account,--accountname             TEXT  Name assigned to your Snowflake    │
  │                                           account. Overrides the value       │
  │                                           specified for the connection.      │
  │ --user,--username                   TEXT  Username to connect to Snowflake.  │
  │                                           Overrides the value specified for  │
  │                                           the connection.                    │
  │ --password                          TEXT  Snowflake password. Overrides the  │
  │                                           value specified for the            │
  │                                           connection.                        │
  │ --authenticator                     TEXT  Snowflake authenticator. Overrides │
  │                                           the value specified for the        │
  │                                           connection.                        │
  │ --private-key-path                  TEXT  Snowflake private key path.        │
  │                                           Overrides the value specified for  │
  │                                           the connection.                    │
  │ --database,--dbname                 TEXT  Database to use. Overrides the     │
  │                                           value specified for the            │
  │                                           connection.                        │
  │ --schema,--schemaname               TEXT  Database schema to use. Overrides  │
  │                                           the value specified for the        │
  │                                           connection.                        │
  │ --role,--rolename                   TEXT  Role to use. Overrides the value   │
  │                                           specified for the connection.      │
  │ --warehouse                         TEXT  Warehouse to use. Overrides the    │
  │                                           value specified for the            │
  │                                           connection.                        │
  │ --temporary-connection      -x            Uses connection defined with       │
  │                                           command line parameters, instead   │
  │                                           of one defined in config           │
  │ --mfa-passcode                      TEXT  Token to use for multi-factor      │
  │                                           authentication (MFA)               │
  ╰──────────────────────────────────────────────────────────────────────────────╯
  ╭─ Global configuration ───────────────────────────────────────────────────────╮
  │ --format           [TABLE|JSON]  Specifies the output format.                │
  │                                  [default: TABLE]                            │
  │ --verbose  -v                    Displays log entries for log levels `info`  │
  │                                  and higher.                                 │
  │ --debug                          Displays log entries for log levels `debug` │
  │                                  and higher; debug logs contains additional  │
  │                                  information.                                │
  │ --silent                         Turns off intermediate output to console.   │
  ╰──────────────────────────────────────────────────────────────────────────────╯
  
  
  '''
# ---
# name: test_help_messages[object.stage.remove]
  '''
                                                                                  
   Usage: default object stage remove [OPTIONS] STAGE_NAME FILE_NAME              
                                                                                  
   Removes a file from a stage.                                                   
                                                                                  
  ╭─ Arguments ──────────────────────────────────────────────────────────────────╮
  │ *    stage_name      TEXT  Name of the stage. [default: None] [required]     │
  │ *    file_name       TEXT  Name of the file to remove. [default: None]       │
  │                            [required]                                        │
  ╰──────────────────────────────────────────────────────────────────────────────╯
  ╭─ Options ────────────────────────────────────────────────────────────────────╮
  │ --help  -h        Show this message and exit.                                │
  ╰──────────────────────────────────────────────────────────────────────────────╯
  ╭─ Connection configuration ───────────────────────────────────────────────────╮
  │ --connection,--environment  -c      TEXT  Name of the connection, as defined │
  │                                           in your `config.toml`. Default:    │
  │                                           `default`.                         │
  │ --account,--accountname             TEXT  Name assigned to your Snowflake    │
  │                                           account. Overrides the value       │
  │                                           specified for the connection.      │
  │ --user,--username                   TEXT  Username to connect to Snowflake.  │
  │                                           Overrides the value specified for  │
  │                                           the connection.                    │
  │ --password                          TEXT  Snowflake password. Overrides the  │
  │                                           value specified for the            │
  │                                           connection.                        │
  │ --authenticator                     TEXT  Snowflake authenticator. Overrides │
  │                                           the value specified for the        │
  │                                           connection.                        │
  │ --private-key-path                  TEXT  Snowflake private key path.        │
  │                                           Overrides the value specified for  │
  │                                           the connection.                    │
  │ --database,--dbname                 TEXT  Database to use. Overrides the     │
  │                                           value specified for the            │
  │                                           connection.                        │
  │ --schema,--schemaname               TEXT  Database schema to use. Overrides  │
  │                                           the value specified for the        │
  │                                           connection.                        │
  │ --role,--rolename                   TEXT  Role to use. Overrides the value   │
  │                                           specified for the connection.      │
  │ --warehouse                         TEXT  Warehouse to use. Overrides the    │
  │                                           value specified for the            │
  │                                           connection.                        │
  │ --temporary-connection      -x            Uses connection defined with       │
  │                                           command line parameters, instead   │
  │                                           of one defined in config           │
  │ --mfa-passcode                      TEXT  Token to use for multi-factor      │
  │                                           authentication (MFA)               │
  ╰──────────────────────────────────────────────────────────────────────────────╯
  ╭─ Global configuration ───────────────────────────────────────────────────────╮
  │ --format           [TABLE|JSON]  Specifies the output format.                │
  │                                  [default: TABLE]                            │
  │ --verbose  -v                    Displays log entries for log levels `info`  │
  │                                  and higher.                                 │
  │ --debug                          Displays log entries for log levels `debug` │
  │                                  and higher; debug logs contains additional  │
  │                                  information.                                │
  │ --silent                         Turns off intermediate output to console.   │
  ╰──────────────────────────────────────────────────────────────────────────────╯
  
  
  '''
# ---
# name: test_help_messages[object.stage]
  '''
                                                                                  
   Usage: default object stage [OPTIONS] COMMAND [ARGS]...                        
                                                                                  
   Manages stages.                                                                
                                                                                  
  ╭─ Options ────────────────────────────────────────────────────────────────────╮
  │ --help  -h        Show this message and exit.                                │
  ╰──────────────────────────────────────────────────────────────────────────────╯
  ╭─ Commands ───────────────────────────────────────────────────────────────────╮
  │ copy    Copies all files from target path to target directory. This works    │
  │         for both uploading to and downloading files from the stage.          │
  │ create  Creates a named stage if it does not already exist.                  │
  │ list    Lists the stage contents.                                            │
  │ remove  Removes a file from a stage.                                         │
  ╰──────────────────────────────────────────────────────────────────────────────╯
  
  
  '''
# ---
# name: test_help_messages[object]
  '''
                                                                                  
   Usage: default object [OPTIONS] COMMAND [ARGS]...                              
                                                                                  
   Manages Snowflake objects like warehouses and stages                           
                                                                                  
  ╭─ Options ────────────────────────────────────────────────────────────────────╮
  │ --help  -h        Show this message and exit.                                │
  ╰──────────────────────────────────────────────────────────────────────────────╯
  ╭─ Commands ───────────────────────────────────────────────────────────────────╮
  │ describe     Provides description of an object of given type.                │
  │ drop         Drops Snowflake object of given name and type.                  │
  │ list         Lists all available Snowflake objects of given type.            │
  │ stage        Manages stages.                                                 │
  ╰──────────────────────────────────────────────────────────────────────────────╯
  
  
  '''
# ---
# name: test_help_messages[snowpark.build]
  '''
                                                                                  
   Usage: default snowpark build [OPTIONS]                                        
                                                                                  
   Builds the Snowpark project as a `.zip` archive that can be used by `deploy`   
   command. The archive is built using only the `src` directory specified in the  
   project file.                                                                  
                                                                                  
  ╭─ Options ────────────────────────────────────────────────────────────────────╮
  │ --pypi-download                              [yes|no|ask]  Whether to        │
  │                                                            download          │
  │                                                            non-Anaconda      │
  │                                                            packages from     │
  │                                                            PyPi.             │
  │                                                            [default: ask]    │
  │ --check-anaconda-…  -a  --no-check-anaco…                  Checks if any of  │
  │                                                            missing Anaconda  │
  │                                                            packages          │
  │                                                            dependencies can  │
  │                                                            be imported       │
  │                                                            directly from     │
  │                                                            Anaconda. Valid   │
  │                                                            values include:   │
  │                                                            `true`, `false`,  │
  │                                                            Default: `true`.  │
  │                                                            [default:         │
  │                                                            check-anaconda-f… │
  │ --package-native-…                           [yes|no|ask]  Allows native     │
  │                                                            libraries, when   │
  │                                                            using packages    │
  │                                                            installed through │
  │                                                            PIP               │
  │                                                            [default: no]     │
  │ --project           -p                       TEXT          Path where the    │
  │                                                            Snowpark project  │
  │                                                            resides. Defaults │
  │                                                            to current        │
  │                                                            working           │
  │                                                            directory.        │
  │ --help              -h                                     Show this message │
  │                                                            and exit.         │
  ╰──────────────────────────────────────────────────────────────────────────────╯
  ╭─ Global configuration ───────────────────────────────────────────────────────╮
  │ --format           [TABLE|JSON]  Specifies the output format.                │
  │                                  [default: TABLE]                            │
  │ --verbose  -v                    Displays log entries for log levels `info`  │
  │                                  and higher.                                 │
  │ --debug                          Displays log entries for log levels `debug` │
  │                                  and higher; debug logs contains additional  │
  │                                  information.                                │
  │ --silent                         Turns off intermediate output to console.   │
  ╰──────────────────────────────────────────────────────────────────────────────╯
  
  
  '''
# ---
# name: test_help_messages[snowpark.deploy]
  '''
                                                                                  
   Usage: default snowpark deploy [OPTIONS]                                       
                                                                                  
   Deploys procedures and functions defined in project. Deploying the project     
   alters all objects defined in it. By default, if any of the objects exist      
   already the commands will fail unless `--replace` flag is provided. All        
   deployed objects use the same artifact which is deployed only once.            
                                                                                  
  ╭─ Options ────────────────────────────────────────────────────────────────────╮
  │ --replace                Replaces procedure or function, even if no detected │
  │                          changes to metadata                                 │
  │ --project  -p      TEXT  Path where the Snowpark project resides. Defaults   │
  │                          to current working directory.                       │
  │ --help     -h            Show this message and exit.                         │
  ╰──────────────────────────────────────────────────────────────────────────────╯
  ╭─ Connection configuration ───────────────────────────────────────────────────╮
  │ --connection,--environment  -c      TEXT  Name of the connection, as defined │
  │                                           in your `config.toml`. Default:    │
  │                                           `default`.                         │
  │ --account,--accountname             TEXT  Name assigned to your Snowflake    │
  │                                           account. Overrides the value       │
  │                                           specified for the connection.      │
  │ --user,--username                   TEXT  Username to connect to Snowflake.  │
  │                                           Overrides the value specified for  │
  │                                           the connection.                    │
  │ --password                          TEXT  Snowflake password. Overrides the  │
  │                                           value specified for the            │
  │                                           connection.                        │
  │ --authenticator                     TEXT  Snowflake authenticator. Overrides │
  │                                           the value specified for the        │
  │                                           connection.                        │
  │ --private-key-path                  TEXT  Snowflake private key path.        │
  │                                           Overrides the value specified for  │
  │                                           the connection.                    │
  │ --database,--dbname                 TEXT  Database to use. Overrides the     │
  │                                           value specified for the            │
  │                                           connection.                        │
  │ --schema,--schemaname               TEXT  Database schema to use. Overrides  │
  │                                           the value specified for the        │
  │                                           connection.                        │
  │ --role,--rolename                   TEXT  Role to use. Overrides the value   │
  │                                           specified for the connection.      │
  │ --warehouse                         TEXT  Warehouse to use. Overrides the    │
  │                                           value specified for the            │
  │                                           connection.                        │
  │ --temporary-connection      -x            Uses connection defined with       │
  │                                           command line parameters, instead   │
  │                                           of one defined in config           │
  │ --mfa-passcode                      TEXT  Token to use for multi-factor      │
  │                                           authentication (MFA)               │
  ╰──────────────────────────────────────────────────────────────────────────────╯
  ╭─ Global configuration ───────────────────────────────────────────────────────╮
  │ --format           [TABLE|JSON]  Specifies the output format.                │
  │                                  [default: TABLE]                            │
  │ --verbose  -v                    Displays log entries for log levels `info`  │
  │                                  and higher.                                 │
  │ --debug                          Displays log entries for log levels `debug` │
  │                                  and higher; debug logs contains additional  │
  │                                  information.                                │
  │ --silent                         Turns off intermediate output to console.   │
  ╰──────────────────────────────────────────────────────────────────────────────╯
  
  
  '''
# ---
# name: test_help_messages[snowpark.execute]
  '''
                                                                                  
   Usage: default snowpark execute [OPTIONS] OBJECT_TYPE:{procedure|function}     
                                   EXECUTION_IDENTIFIER                           
                                                                                  
   Executes a procedure or function in a specified environment.                   
                                                                                  
  ╭─ Arguments ──────────────────────────────────────────────────────────────────╮
  │ *    object_type               OBJECT_TYPE:{procedur  Type of snowpark       │
  │                                e|function}            object                 │
  │                                                       [default: None]        │
  │                                                       [required]             │
  │ *    execution_identifier      TEXT                   Execution identifier   │
  │                                                       of the                 │
  │                                                       procedure/function.    │
  │                                                       For example: hello(1,  │
  │                                                       'world')               │
  │                                                       [default: None]        │
  │                                                       [required]             │
  ╰──────────────────────────────────────────────────────────────────────────────╯
  ╭─ Options ────────────────────────────────────────────────────────────────────╮
  │ --help  -h        Show this message and exit.                                │
  ╰──────────────────────────────────────────────────────────────────────────────╯
  ╭─ Connection configuration ───────────────────────────────────────────────────╮
  │ --connection,--environment  -c      TEXT  Name of the connection, as defined │
  │                                           in your `config.toml`. Default:    │
  │                                           `default`.                         │
  │ --account,--accountname             TEXT  Name assigned to your Snowflake    │
  │                                           account. Overrides the value       │
  │                                           specified for the connection.      │
  │ --user,--username                   TEXT  Username to connect to Snowflake.  │
  │                                           Overrides the value specified for  │
  │                                           the connection.                    │
  │ --password                          TEXT  Snowflake password. Overrides the  │
  │                                           value specified for the            │
  │                                           connection.                        │
  │ --authenticator                     TEXT  Snowflake authenticator. Overrides │
  │                                           the value specified for the        │
  │                                           connection.                        │
  │ --private-key-path                  TEXT  Snowflake private key path.        │
  │                                           Overrides the value specified for  │
  │                                           the connection.                    │
  │ --database,--dbname                 TEXT  Database to use. Overrides the     │
  │                                           value specified for the            │
  │                                           connection.                        │
  │ --schema,--schemaname               TEXT  Database schema to use. Overrides  │
  │                                           the value specified for the        │
  │                                           connection.                        │
  │ --role,--rolename                   TEXT  Role to use. Overrides the value   │
  │                                           specified for the connection.      │
  │ --warehouse                         TEXT  Warehouse to use. Overrides the    │
  │                                           value specified for the            │
  │                                           connection.                        │
  │ --temporary-connection      -x            Uses connection defined with       │
  │                                           command line parameters, instead   │
  │                                           of one defined in config           │
  │ --mfa-passcode                      TEXT  Token to use for multi-factor      │
  │                                           authentication (MFA)               │
  ╰──────────────────────────────────────────────────────────────────────────────╯
  ╭─ Global configuration ───────────────────────────────────────────────────────╮
  │ --format           [TABLE|JSON]  Specifies the output format.                │
  │                                  [default: TABLE]                            │
  │ --verbose  -v                    Displays log entries for log levels `info`  │
  │                                  and higher.                                 │
  │ --debug                          Displays log entries for log levels `debug` │
  │                                  and higher; debug logs contains additional  │
  │                                  information.                                │
  │ --silent                         Turns off intermediate output to console.   │
  ╰──────────────────────────────────────────────────────────────────────────────╯
  
  
  '''
# ---
# name: test_help_messages[snowpark.init]
  '''
                                                                                  
   Usage: default snowpark init [OPTIONS] [PROJECT_NAME]                          
                                                                                  
   Initializes this directory with a sample set of files for creating a snowpark  
   project.                                                                       
                                                                                  
  ╭─ Arguments ──────────────────────────────────────────────────────────────────╮
  │   project_name      [PROJECT_NAME]  Name of the snowpark project you want to │
  │                                     create.                                  │
  │                                     [default: example_snowpark]              │
  ╰──────────────────────────────────────────────────────────────────────────────╯
  ╭─ Options ────────────────────────────────────────────────────────────────────╮
  │ --help  -h        Show this message and exit.                                │
  ╰──────────────────────────────────────────────────────────────────────────────╯
  ╭─ Global configuration ───────────────────────────────────────────────────────╮
  │ --format           [TABLE|JSON]  Specifies the output format.                │
  │                                  [default: TABLE]                            │
  │ --verbose  -v                    Displays log entries for log levels `info`  │
  │                                  and higher.                                 │
  │ --debug                          Displays log entries for log levels `debug` │
  │                                  and higher; debug logs contains additional  │
  │                                  information.                                │
  │ --silent                         Turns off intermediate output to console.   │
  ╰──────────────────────────────────────────────────────────────────────────────╯
  
  
  '''
# ---
# name: test_help_messages[snowpark.package.create]
  '''
                                                                                  
   Usage: default snowpark package create [OPTIONS] NAME                          
                                                                                  
   Creates a python package as a zip file that can be uploaded to a stage and     
   imported for a Snowpark python app.                                            
                                                                                  
  ╭─ Arguments ──────────────────────────────────────────────────────────────────╮
  │ *    name      TEXT  Name of the package to create. [default: None]          │
  │                      [required]                                              │
  ╰──────────────────────────────────────────────────────────────────────────────╯
  ╭─ Options ────────────────────────────────────────────────────────────────────╮
  │ --pypi-download            Installs packages that are not available on the   │
  │                            Snowflake anaconda channel.                       │
  │ --help           -h        Show this message and exit.                       │
  ╰──────────────────────────────────────────────────────────────────────────────╯
  ╭─ Connection configuration ───────────────────────────────────────────────────╮
  │ --connection,--environment  -c      TEXT  Name of the connection, as defined │
  │                                           in your `config.toml`. Default:    │
  │                                           `default`.                         │
  │ --account,--accountname             TEXT  Name assigned to your Snowflake    │
  │                                           account. Overrides the value       │
  │                                           specified for the connection.      │
  │ --user,--username                   TEXT  Username to connect to Snowflake.  │
  │                                           Overrides the value specified for  │
  │                                           the connection.                    │
  │ --password                          TEXT  Snowflake password. Overrides the  │
  │                                           value specified for the            │
  │                                           connection.                        │
  │ --authenticator                     TEXT  Snowflake authenticator. Overrides │
  │                                           the value specified for the        │
  │                                           connection.                        │
  │ --private-key-path                  TEXT  Snowflake private key path.        │
  │                                           Overrides the value specified for  │
  │                                           the connection.                    │
  │ --database,--dbname                 TEXT  Database to use. Overrides the     │
  │                                           value specified for the            │
  │                                           connection.                        │
  │ --schema,--schemaname               TEXT  Database schema to use. Overrides  │
  │                                           the value specified for the        │
  │                                           connection.                        │
  │ --role,--rolename                   TEXT  Role to use. Overrides the value   │
  │                                           specified for the connection.      │
  │ --warehouse                         TEXT  Warehouse to use. Overrides the    │
  │                                           value specified for the            │
  │                                           connection.                        │
  │ --temporary-connection      -x            Uses connection defined with       │
  │                                           command line parameters, instead   │
  │                                           of one defined in config           │
  │ --mfa-passcode                      TEXT  Token to use for multi-factor      │
  │                                           authentication (MFA)               │
  ╰──────────────────────────────────────────────────────────────────────────────╯
  ╭─ Global configuration ───────────────────────────────────────────────────────╮
  │ --format           [TABLE|JSON]  Specifies the output format.                │
  │                                  [default: TABLE]                            │
  │ --verbose  -v                    Displays log entries for log levels `info`  │
  │                                  and higher.                                 │
  │ --debug                          Displays log entries for log levels `debug` │
  │                                  and higher; debug logs contains additional  │
  │                                  information.                                │
  │ --silent                         Turns off intermediate output to console.   │
  ╰──────────────────────────────────────────────────────────────────────────────╯
  
  
  '''
# ---
# name: test_help_messages[snowpark.package.lookup]
  '''
                                                                                  
   Usage: default snowpark package lookup [OPTIONS] NAME                          
                                                                                  
   Checks if a package is available on the Snowflake anaconda channel. If the     
   `--pypi-download` flag is provided, this command checks all dependencies of    
   the packages outside Snowflake channel.                                        
                                                                                  
  ╭─ Arguments ──────────────────────────────────────────────────────────────────╮
  │ *    name      TEXT  Name of the package. [default: None] [required]         │
  ╰──────────────────────────────────────────────────────────────────────────────╯
  ╭─ Options ────────────────────────────────────────────────────────────────────╮
  │ --pypi-download            Installs packages that are not available on the   │
  │                            Snowflake anaconda channel.                       │
  │ --help           -h        Show this message and exit.                       │
  ╰──────────────────────────────────────────────────────────────────────────────╯
  ╭─ Connection configuration ───────────────────────────────────────────────────╮
  │ --connection,--environment  -c      TEXT  Name of the connection, as defined │
  │                                           in your `config.toml`. Default:    │
  │                                           `default`.                         │
  │ --account,--accountname             TEXT  Name assigned to your Snowflake    │
  │                                           account. Overrides the value       │
  │                                           specified for the connection.      │
  │ --user,--username                   TEXT  Username to connect to Snowflake.  │
  │                                           Overrides the value specified for  │
  │                                           the connection.                    │
  │ --password                          TEXT  Snowflake password. Overrides the  │
  │                                           value specified for the            │
  │                                           connection.                        │
  │ --authenticator                     TEXT  Snowflake authenticator. Overrides │
  │                                           the value specified for the        │
  │                                           connection.                        │
  │ --private-key-path                  TEXT  Snowflake private key path.        │
  │                                           Overrides the value specified for  │
  │                                           the connection.                    │
  │ --database,--dbname                 TEXT  Database to use. Overrides the     │
  │                                           value specified for the            │
  │                                           connection.                        │
  │ --schema,--schemaname               TEXT  Database schema to use. Overrides  │
  │                                           the value specified for the        │
  │                                           connection.                        │
  │ --role,--rolename                   TEXT  Role to use. Overrides the value   │
  │                                           specified for the connection.      │
  │ --warehouse                         TEXT  Warehouse to use. Overrides the    │
  │                                           value specified for the            │
  │                                           connection.                        │
  │ --temporary-connection      -x            Uses connection defined with       │
  │                                           command line parameters, instead   │
  │                                           of one defined in config           │
  │ --mfa-passcode                      TEXT  Token to use for multi-factor      │
  │                                           authentication (MFA)               │
  ╰──────────────────────────────────────────────────────────────────────────────╯
  ╭─ Global configuration ───────────────────────────────────────────────────────╮
  │ --format           [TABLE|JSON]  Specifies the output format.                │
  │                                  [default: TABLE]                            │
  │ --verbose  -v                    Displays log entries for log levels `info`  │
  │                                  and higher.                                 │
  │ --debug                          Displays log entries for log levels `debug` │
  │                                  and higher; debug logs contains additional  │
  │                                  information.                                │
  │ --silent                         Turns off intermediate output to console.   │
  ╰──────────────────────────────────────────────────────────────────────────────╯
  
  
  '''
# ---
# name: test_help_messages[snowpark.package.upload]
  '''
                                                                                  
   Usage: default snowpark package upload [OPTIONS]                               
                                                                                  
   Uploads a python package zip file to a Snowflake stage so it can be referenced 
   in the imports of a procedure or function.                                     
                                                                                  
  ╭─ Options ────────────────────────────────────────────────────────────────────╮
  │ *  --file       -f      PATH  Path to the file to upload. [default: None]    │
  │                               [required]                                     │
  │ *  --stage      -s      TEXT  Name of the stage in which to upload the file, │
  │                               not including the @ symbol.                    │
  │                               [default: None]                                │
  │                               [required]                                     │
  │    --overwrite  -o            Overwrites the file if it already exists.      │
  │    --help       -h            Show this message and exit.                    │
  ╰──────────────────────────────────────────────────────────────────────────────╯
  ╭─ Connection configuration ───────────────────────────────────────────────────╮
  │ --connection,--environment  -c      TEXT  Name of the connection, as defined │
  │                                           in your `config.toml`. Default:    │
  │                                           `default`.                         │
  │ --account,--accountname             TEXT  Name assigned to your Snowflake    │
  │                                           account. Overrides the value       │
  │                                           specified for the connection.      │
  │ --user,--username                   TEXT  Username to connect to Snowflake.  │
  │                                           Overrides the value specified for  │
  │                                           the connection.                    │
  │ --password                          TEXT  Snowflake password. Overrides the  │
  │                                           value specified for the            │
  │                                           connection.                        │
  │ --authenticator                     TEXT  Snowflake authenticator. Overrides │
  │                                           the value specified for the        │
  │                                           connection.                        │
  │ --private-key-path                  TEXT  Snowflake private key path.        │
  │                                           Overrides the value specified for  │
  │                                           the connection.                    │
  │ --database,--dbname                 TEXT  Database to use. Overrides the     │
  │                                           value specified for the            │
  │                                           connection.                        │
  │ --schema,--schemaname               TEXT  Database schema to use. Overrides  │
  │                                           the value specified for the        │
  │                                           connection.                        │
  │ --role,--rolename                   TEXT  Role to use. Overrides the value   │
  │                                           specified for the connection.      │
  │ --warehouse                         TEXT  Warehouse to use. Overrides the    │
  │                                           value specified for the            │
  │                                           connection.                        │
  │ --temporary-connection      -x            Uses connection defined with       │
  │                                           command line parameters, instead   │
  │                                           of one defined in config           │
  │ --mfa-passcode                      TEXT  Token to use for multi-factor      │
  │                                           authentication (MFA)               │
  ╰──────────────────────────────────────────────────────────────────────────────╯
  ╭─ Global configuration ───────────────────────────────────────────────────────╮
  │ --format           [TABLE|JSON]  Specifies the output format.                │
  │                                  [default: TABLE]                            │
  │ --verbose  -v                    Displays log entries for log levels `info`  │
  │                                  and higher.                                 │
  │ --debug                          Displays log entries for log levels `debug` │
  │                                  and higher; debug logs contains additional  │
  │                                  information.                                │
  │ --silent                         Turns off intermediate output to console.   │
  ╰──────────────────────────────────────────────────────────────────────────────╯
  
  
  '''
# ---
# name: test_help_messages[snowpark.package]
  '''
                                                                                  
   Usage: default snowpark package [OPTIONS] COMMAND [ARGS]...                    
                                                                                  
   Manages custom Python packages for Snowpark                                    
                                                                                  
  ╭─ Options ────────────────────────────────────────────────────────────────────╮
  │ --help  -h        Show this message and exit.                                │
  ╰──────────────────────────────────────────────────────────────────────────────╯
  ╭─ Commands ───────────────────────────────────────────────────────────────────╮
  │ create  Creates a python package as a zip file that can be uploaded to a     │
  │         stage and imported for a Snowpark python app.                        │
  │ lookup  Checks if a package is available on the Snowflake anaconda channel.  │
  │         If the `--pypi-download` flag is provided, this command checks all   │
  │         dependencies of the packages outside Snowflake channel.              │
  │ upload  Uploads a python package zip file to a Snowflake stage so it can be  │
  │         referenced in the imports of a procedure or function.                │
  ╰──────────────────────────────────────────────────────────────────────────────╯
  
  
  '''
# ---
# name: test_help_messages[snowpark]
  '''
                                                                                  
   Usage: default snowpark [OPTIONS] COMMAND [ARGS]...                            
                                                                                  
   Manages procedures and functions.                                              
                                                                                  
  ╭─ Options ────────────────────────────────────────────────────────────────────╮
  │ --help  -h        Show this message and exit.                                │
  ╰──────────────────────────────────────────────────────────────────────────────╯
  ╭─ Commands ───────────────────────────────────────────────────────────────────╮
  │ build    Builds the Snowpark project as a `.zip` archive that can be used by │
  │          `deploy` command. The archive is built using only the `src`         │
  │          directory specified in the project file.                            │
  │ deploy   Deploys procedures and functions defined in project. Deploying the  │
  │          project alters all objects defined in it. By default, if any of the │
  │          objects exist already the commands will fail unless `--replace`     │
  │          flag is provided. All deployed objects use the same artifact which  │
  │          is deployed only once.                                              │
  │ execute  Executes a procedure or function in a specified environment.        │
  │ init     Initializes this directory with a sample set of files for creating  │
  │          a snowpark project.                                                 │
  │ package  Manages custom Python packages for Snowpark                         │
  ╰──────────────────────────────────────────────────────────────────────────────╯
  
  
  '''
# ---
# name: test_help_messages[spcs.compute-pool.create]
  '''
                                                                                  
   Usage: default spcs compute-pool create [OPTIONS] NAME                         
                                                                                  
   Creates a new compute pool.                                                    
                                                                                  
  ╭─ Arguments ──────────────────────────────────────────────────────────────────╮
  │ *    name      TEXT  Name of the compute pool. [required]                    │
  ╰──────────────────────────────────────────────────────────────────────────────╯
  ╭─ Options ────────────────────────────────────────────────────────────────────╮
  │ *  --family                                TEXT             Name of the      │
  │                                                             instance family. │
  │                                                             For more         │
  │                                                             information      │
  │                                                             about instance   │
  │                                                             families, refer  │
  │                                                             to the SQL       │
  │                                                             CREATE COMPUTE   │
  │                                                             POOL command.    │
  │                                                             [default: None]  │
  │                                                             [required]       │
  │    --min-nodes                             INTEGER RANGE    Minimum number   │
  │                                            [x>=1]           of nodes for the │
  │                                                             compute pool.    │
  │                                                             [default: 1]     │
  │    --max-nodes                             INTEGER RANGE    Maximum number   │
  │                                            [x>=1]           of nodes for the │
  │                                                             compute pool.    │
  │                                                             [default: None]  │
  │    --auto-resume        --no-auto-resu…                     The compute pool │
  │                                                             will             │
  │                                                             automatically    │
  │                                                             resume when a    │
  │                                                             service or job   │
  │                                                             is submitted to  │
  │                                                             it.              │
  │                                                             [default:        │
  │                                                             auto-resume]     │
  │    --init-suspend       --no-init-susp…                     Starts the       │
  │                                                             compute pool in  │
  │                                                             a suspended      │
  │                                                             state.           │
  │                                                             [default:        │
  │                                                             no-init-suspend] │
  │    --auto-suspend…                         INTEGER RANGE    Number of        │
  │                                            [x>=1]           seconds of       │
  │                                                             inactivity after │
  │                                                             which you want   │
  │                                                             Snowflake to     │
  │                                                             automatically    │
  │                                                             suspend the      │
  │                                                             compute pool.    │
  │                                                             [default: 3600]  │
  │    --comment                               TEXT             Comment for the  │
  │                                                             compute pool.    │
  │                                                             [default: None]  │
  │    --help           -h                                      Show this        │
  │                                                             message and      │
  │                                                             exit.            │
  ╰──────────────────────────────────────────────────────────────────────────────╯
  ╭─ Connection configuration ───────────────────────────────────────────────────╮
  │ --connection,--environment  -c      TEXT  Name of the connection, as defined │
  │                                           in your `config.toml`. Default:    │
  │                                           `default`.                         │
  │ --account,--accountname             TEXT  Name assigned to your Snowflake    │
  │                                           account. Overrides the value       │
  │                                           specified for the connection.      │
  │ --user,--username                   TEXT  Username to connect to Snowflake.  │
  │                                           Overrides the value specified for  │
  │                                           the connection.                    │
  │ --password                          TEXT  Snowflake password. Overrides the  │
  │                                           value specified for the            │
  │                                           connection.                        │
  │ --authenticator                     TEXT  Snowflake authenticator. Overrides │
  │                                           the value specified for the        │
  │                                           connection.                        │
  │ --private-key-path                  TEXT  Snowflake private key path.        │
  │                                           Overrides the value specified for  │
  │                                           the connection.                    │
  │ --database,--dbname                 TEXT  Database to use. Overrides the     │
  │                                           value specified for the            │
  │                                           connection.                        │
  │ --schema,--schemaname               TEXT  Database schema to use. Overrides  │
  │                                           the value specified for the        │
  │                                           connection.                        │
  │ --role,--rolename                   TEXT  Role to use. Overrides the value   │
  │                                           specified for the connection.      │
  │ --warehouse                         TEXT  Warehouse to use. Overrides the    │
  │                                           value specified for the            │
  │                                           connection.                        │
  │ --temporary-connection      -x            Uses connection defined with       │
  │                                           command line parameters, instead   │
  │                                           of one defined in config           │
  │ --mfa-passcode                      TEXT  Token to use for multi-factor      │
  │                                           authentication (MFA)               │
  ╰──────────────────────────────────────────────────────────────────────────────╯
  ╭─ Global configuration ───────────────────────────────────────────────────────╮
  │ --format           [TABLE|JSON]  Specifies the output format.                │
  │                                  [default: TABLE]                            │
  │ --verbose  -v                    Displays log entries for log levels `info`  │
  │                                  and higher.                                 │
  │ --debug                          Displays log entries for log levels `debug` │
  │                                  and higher; debug logs contains additional  │
  │                                  information.                                │
  │ --silent                         Turns off intermediate output to console.   │
  ╰──────────────────────────────────────────────────────────────────────────────╯
  
  
  '''
# ---
# name: test_help_messages[spcs.compute-pool.resume]
  '''
                                                                                  
   Usage: default spcs compute-pool resume [OPTIONS] NAME                         
                                                                                  
   Resumes the compute pool from a SUSPENDED state.                               
                                                                                  
  ╭─ Arguments ──────────────────────────────────────────────────────────────────╮
  │ *    name      TEXT  Name of the compute pool. [required]                    │
  ╰──────────────────────────────────────────────────────────────────────────────╯
  ╭─ Options ────────────────────────────────────────────────────────────────────╮
  │ --help  -h        Show this message and exit.                                │
  ╰──────────────────────────────────────────────────────────────────────────────╯
  ╭─ Connection configuration ───────────────────────────────────────────────────╮
  │ --connection,--environment  -c      TEXT  Name of the connection, as defined │
  │                                           in your `config.toml`. Default:    │
  │                                           `default`.                         │
  │ --account,--accountname             TEXT  Name assigned to your Snowflake    │
  │                                           account. Overrides the value       │
  │                                           specified for the connection.      │
  │ --user,--username                   TEXT  Username to connect to Snowflake.  │
  │                                           Overrides the value specified for  │
  │                                           the connection.                    │
  │ --password                          TEXT  Snowflake password. Overrides the  │
  │                                           value specified for the            │
  │                                           connection.                        │
  │ --authenticator                     TEXT  Snowflake authenticator. Overrides │
  │                                           the value specified for the        │
  │                                           connection.                        │
  │ --private-key-path                  TEXT  Snowflake private key path.        │
  │                                           Overrides the value specified for  │
  │                                           the connection.                    │
  │ --database,--dbname                 TEXT  Database to use. Overrides the     │
  │                                           value specified for the            │
  │                                           connection.                        │
  │ --schema,--schemaname               TEXT  Database schema to use. Overrides  │
  │                                           the value specified for the        │
  │                                           connection.                        │
  │ --role,--rolename                   TEXT  Role to use. Overrides the value   │
  │                                           specified for the connection.      │
  │ --warehouse                         TEXT  Warehouse to use. Overrides the    │
  │                                           value specified for the            │
  │                                           connection.                        │
  │ --temporary-connection      -x            Uses connection defined with       │
  │                                           command line parameters, instead   │
  │                                           of one defined in config           │
  │ --mfa-passcode                      TEXT  Token to use for multi-factor      │
  │                                           authentication (MFA)               │
  ╰──────────────────────────────────────────────────────────────────────────────╯
  ╭─ Global configuration ───────────────────────────────────────────────────────╮
  │ --format           [TABLE|JSON]  Specifies the output format.                │
  │                                  [default: TABLE]                            │
  │ --verbose  -v                    Displays log entries for log levels `info`  │
  │                                  and higher.                                 │
  │ --debug                          Displays log entries for log levels `debug` │
  │                                  and higher; debug logs contains additional  │
  │                                  information.                                │
  │ --silent                         Turns off intermediate output to console.   │
  ╰──────────────────────────────────────────────────────────────────────────────╯
  
  
  '''
# ---
# name: test_help_messages[spcs.compute-pool.set]
  '''
                                                                                  
   Usage: default spcs compute-pool set [OPTIONS] NAME                            
                                                                                  
   Sets one or more properties for the compute pool.                              
                                                                                  
  ╭─ Arguments ──────────────────────────────────────────────────────────────────╮
  │ *    name      TEXT  Name of the compute pool. [required]                    │
  ╰──────────────────────────────────────────────────────────────────────────────╯
  ╭─ Options ────────────────────────────────────────────────────────────────────╮
  │ --min-nodes                               INTEGER RANGE     Minimum number   │
  │                                           [x>=1]            of nodes for the │
  │                                                             compute pool.    │
  │ --max-nodes                               INTEGER RANGE     Maximum number   │
  │                                           [x>=1]            of nodes for the │
  │                                                             compute pool.    │
  │ --auto-resume          --no-auto-resu…                      The compute pool │
  │                                                             will             │
  │                                                             automatically    │
  │                                                             resume when a    │
  │                                                             service or job   │
  │                                                             is submitted to  │
  │                                                             it.              │
  │ --auto-suspend-s…                         INTEGER RANGE     Number of        │
  │                                           [x>=1]            seconds of       │
  │                                                             inactivity after │
  │                                                             which you want   │
  │                                                             Snowflake to     │
  │                                                             automatically    │
  │                                                             suspend the      │
  │                                                             compute pool.    │
  │ --comment                                 TEXT              Comment for the  │
  │                                                             compute pool.    │
  │ --help             -h                                       Show this        │
  │                                                             message and      │
  │                                                             exit.            │
  ╰──────────────────────────────────────────────────────────────────────────────╯
  ╭─ Connection configuration ───────────────────────────────────────────────────╮
  │ --connection,--environment  -c      TEXT  Name of the connection, as defined │
  │                                           in your `config.toml`. Default:    │
  │                                           `default`.                         │
  │ --account,--accountname             TEXT  Name assigned to your Snowflake    │
  │                                           account. Overrides the value       │
  │                                           specified for the connection.      │
  │ --user,--username                   TEXT  Username to connect to Snowflake.  │
  │                                           Overrides the value specified for  │
  │                                           the connection.                    │
  │ --password                          TEXT  Snowflake password. Overrides the  │
  │                                           value specified for the            │
  │                                           connection.                        │
  │ --authenticator                     TEXT  Snowflake authenticator. Overrides │
  │                                           the value specified for the        │
  │                                           connection.                        │
  │ --private-key-path                  TEXT  Snowflake private key path.        │
  │                                           Overrides the value specified for  │
  │                                           the connection.                    │
  │ --database,--dbname                 TEXT  Database to use. Overrides the     │
  │                                           value specified for the            │
  │                                           connection.                        │
  │ --schema,--schemaname               TEXT  Database schema to use. Overrides  │
  │                                           the value specified for the        │
  │                                           connection.                        │
  │ --role,--rolename                   TEXT  Role to use. Overrides the value   │
  │                                           specified for the connection.      │
  │ --warehouse                         TEXT  Warehouse to use. Overrides the    │
  │                                           value specified for the            │
  │                                           connection.                        │
  │ --temporary-connection      -x            Uses connection defined with       │
  │                                           command line parameters, instead   │
  │                                           of one defined in config           │
  │ --mfa-passcode                      TEXT  Token to use for multi-factor      │
  │                                           authentication (MFA)               │
  ╰──────────────────────────────────────────────────────────────────────────────╯
  ╭─ Global configuration ───────────────────────────────────────────────────────╮
  │ --format           [TABLE|JSON]  Specifies the output format.                │
  │                                  [default: TABLE]                            │
  │ --verbose  -v                    Displays log entries for log levels `info`  │
  │                                  and higher.                                 │
  │ --debug                          Displays log entries for log levels `debug` │
  │                                  and higher; debug logs contains additional  │
  │                                  information.                                │
  │ --silent                         Turns off intermediate output to console.   │
  ╰──────────────────────────────────────────────────────────────────────────────╯
  
  
  '''
# ---
# name: test_help_messages[spcs.compute-pool.status]
  '''
                                                                                  
   Usage: default spcs compute-pool status [OPTIONS] POOL_NAME                    
                                                                                  
   Retrieves the status of a compute pool along with a relevant message, if one   
   exists.                                                                        
                                                                                  
  ╭─ Arguments ──────────────────────────────────────────────────────────────────╮
  │ *    pool_name      TEXT  Name of the compute pool. [required]               │
  ╰──────────────────────────────────────────────────────────────────────────────╯
  ╭─ Options ────────────────────────────────────────────────────────────────────╮
  │ --help  -h        Show this message and exit.                                │
  ╰──────────────────────────────────────────────────────────────────────────────╯
  ╭─ Connection configuration ───────────────────────────────────────────────────╮
  │ --connection,--environment  -c      TEXT  Name of the connection, as defined │
  │                                           in your `config.toml`. Default:    │
  │                                           `default`.                         │
  │ --account,--accountname             TEXT  Name assigned to your Snowflake    │
  │                                           account. Overrides the value       │
  │                                           specified for the connection.      │
  │ --user,--username                   TEXT  Username to connect to Snowflake.  │
  │                                           Overrides the value specified for  │
  │                                           the connection.                    │
  │ --password                          TEXT  Snowflake password. Overrides the  │
  │                                           value specified for the            │
  │                                           connection.                        │
  │ --authenticator                     TEXT  Snowflake authenticator. Overrides │
  │                                           the value specified for the        │
  │                                           connection.                        │
  │ --private-key-path                  TEXT  Snowflake private key path.        │
  │                                           Overrides the value specified for  │
  │                                           the connection.                    │
  │ --database,--dbname                 TEXT  Database to use. Overrides the     │
  │                                           value specified for the            │
  │                                           connection.                        │
  │ --schema,--schemaname               TEXT  Database schema to use. Overrides  │
  │                                           the value specified for the        │
  │                                           connection.                        │
  │ --role,--rolename                   TEXT  Role to use. Overrides the value   │
  │                                           specified for the connection.      │
  │ --warehouse                         TEXT  Warehouse to use. Overrides the    │
  │                                           value specified for the            │
  │                                           connection.                        │
  │ --temporary-connection      -x            Uses connection defined with       │
  │                                           command line parameters, instead   │
  │                                           of one defined in config           │
  │ --mfa-passcode                      TEXT  Token to use for multi-factor      │
  │                                           authentication (MFA)               │
  ╰──────────────────────────────────────────────────────────────────────────────╯
  ╭─ Global configuration ───────────────────────────────────────────────────────╮
  │ --format           [TABLE|JSON]  Specifies the output format.                │
  │                                  [default: TABLE]                            │
  │ --verbose  -v                    Displays log entries for log levels `info`  │
  │                                  and higher.                                 │
  │ --debug                          Displays log entries for log levels `debug` │
  │                                  and higher; debug logs contains additional  │
  │                                  information.                                │
  │ --silent                         Turns off intermediate output to console.   │
  ╰──────────────────────────────────────────────────────────────────────────────╯
  
  
  '''
# ---
# name: test_help_messages[spcs.compute-pool.stop-all]
  '''
                                                                                  
   Usage: default spcs compute-pool stop-all [OPTIONS] NAME                       
                                                                                  
   Deletes all services running on the compute pool.                              
                                                                                  
  ╭─ Arguments ──────────────────────────────────────────────────────────────────╮
  │ *    name      TEXT  Name of the compute pool. [required]                    │
  ╰──────────────────────────────────────────────────────────────────────────────╯
  ╭─ Options ────────────────────────────────────────────────────────────────────╮
  │ --help  -h        Show this message and exit.                                │
  ╰──────────────────────────────────────────────────────────────────────────────╯
  ╭─ Connection configuration ───────────────────────────────────────────────────╮
  │ --connection,--environment  -c      TEXT  Name of the connection, as defined │
  │                                           in your `config.toml`. Default:    │
  │                                           `default`.                         │
  │ --account,--accountname             TEXT  Name assigned to your Snowflake    │
  │                                           account. Overrides the value       │
  │                                           specified for the connection.      │
  │ --user,--username                   TEXT  Username to connect to Snowflake.  │
  │                                           Overrides the value specified for  │
  │                                           the connection.                    │
  │ --password                          TEXT  Snowflake password. Overrides the  │
  │                                           value specified for the            │
  │                                           connection.                        │
  │ --authenticator                     TEXT  Snowflake authenticator. Overrides │
  │                                           the value specified for the        │
  │                                           connection.                        │
  │ --private-key-path                  TEXT  Snowflake private key path.        │
  │                                           Overrides the value specified for  │
  │                                           the connection.                    │
  │ --database,--dbname                 TEXT  Database to use. Overrides the     │
  │                                           value specified for the            │
  │                                           connection.                        │
  │ --schema,--schemaname               TEXT  Database schema to use. Overrides  │
  │                                           the value specified for the        │
  │                                           connection.                        │
  │ --role,--rolename                   TEXT  Role to use. Overrides the value   │
  │                                           specified for the connection.      │
  │ --warehouse                         TEXT  Warehouse to use. Overrides the    │
  │                                           value specified for the            │
  │                                           connection.                        │
  │ --temporary-connection      -x            Uses connection defined with       │
  │                                           command line parameters, instead   │
  │                                           of one defined in config           │
  │ --mfa-passcode                      TEXT  Token to use for multi-factor      │
  │                                           authentication (MFA)               │
  ╰──────────────────────────────────────────────────────────────────────────────╯
  ╭─ Global configuration ───────────────────────────────────────────────────────╮
  │ --format           [TABLE|JSON]  Specifies the output format.                │
  │                                  [default: TABLE]                            │
  │ --verbose  -v                    Displays log entries for log levels `info`  │
  │                                  and higher.                                 │
  │ --debug                          Displays log entries for log levels `debug` │
  │                                  and higher; debug logs contains additional  │
  │                                  information.                                │
  │ --silent                         Turns off intermediate output to console.   │
  ╰──────────────────────────────────────────────────────────────────────────────╯
  
  
  '''
# ---
# name: test_help_messages[spcs.compute-pool.suspend]
  '''
                                                                                  
   Usage: default spcs compute-pool suspend [OPTIONS] NAME                        
                                                                                  
   Suspends the compute pool by suspending all currently running services and     
   then releasing compute pool nodes.                                             
                                                                                  
  ╭─ Arguments ──────────────────────────────────────────────────────────────────╮
  │ *    name      TEXT  Name of the compute pool. [required]                    │
  ╰──────────────────────────────────────────────────────────────────────────────╯
  ╭─ Options ────────────────────────────────────────────────────────────────────╮
  │ --help  -h        Show this message and exit.                                │
  ╰──────────────────────────────────────────────────────────────────────────────╯
  ╭─ Connection configuration ───────────────────────────────────────────────────╮
  │ --connection,--environment  -c      TEXT  Name of the connection, as defined │
  │                                           in your `config.toml`. Default:    │
  │                                           `default`.                         │
  │ --account,--accountname             TEXT  Name assigned to your Snowflake    │
  │                                           account. Overrides the value       │
  │                                           specified for the connection.      │
  │ --user,--username                   TEXT  Username to connect to Snowflake.  │
  │                                           Overrides the value specified for  │
  │                                           the connection.                    │
  │ --password                          TEXT  Snowflake password. Overrides the  │
  │                                           value specified for the            │
  │                                           connection.                        │
  │ --authenticator                     TEXT  Snowflake authenticator. Overrides │
  │                                           the value specified for the        │
  │                                           connection.                        │
  │ --private-key-path                  TEXT  Snowflake private key path.        │
  │                                           Overrides the value specified for  │
  │                                           the connection.                    │
  │ --database,--dbname                 TEXT  Database to use. Overrides the     │
  │                                           value specified for the            │
  │                                           connection.                        │
  │ --schema,--schemaname               TEXT  Database schema to use. Overrides  │
  │                                           the value specified for the        │
  │                                           connection.                        │
  │ --role,--rolename                   TEXT  Role to use. Overrides the value   │
  │                                           specified for the connection.      │
  │ --warehouse                         TEXT  Warehouse to use. Overrides the    │
  │                                           value specified for the            │
  │                                           connection.                        │
  │ --temporary-connection      -x            Uses connection defined with       │
  │                                           command line parameters, instead   │
  │                                           of one defined in config           │
  │ --mfa-passcode                      TEXT  Token to use for multi-factor      │
  │                                           authentication (MFA)               │
  ╰──────────────────────────────────────────────────────────────────────────────╯
  ╭─ Global configuration ───────────────────────────────────────────────────────╮
  │ --format           [TABLE|JSON]  Specifies the output format.                │
  │                                  [default: TABLE]                            │
  │ --verbose  -v                    Displays log entries for log levels `info`  │
  │                                  and higher.                                 │
  │ --debug                          Displays log entries for log levels `debug` │
  │                                  and higher; debug logs contains additional  │
  │                                  information.                                │
  │ --silent                         Turns off intermediate output to console.   │
  ╰──────────────────────────────────────────────────────────────────────────────╯
  
  
  '''
# ---
# name: test_help_messages[spcs.compute-pool.unset]
  '''
                                                                                  
   Usage: default spcs compute-pool unset [OPTIONS] NAME                          
                                                                                  
   Resets one or more properties for the compute pool to their default value(s).  
                                                                                  
  ╭─ Arguments ──────────────────────────────────────────────────────────────────╮
  │ *    name      TEXT  Name of the compute pool. [required]                    │
  ╰──────────────────────────────────────────────────────────────────────────────╯
  ╭─ Options ────────────────────────────────────────────────────────────────────╮
  │ --auto-resume                  Reset the AUTO_RESUME property - The compute  │
  │                                pool will automatically resume when a service │
  │                                or job is submitted to it.                    │
  │ --auto-suspend-secs            Reset the AUTO_SUSPEND_SECS property - Number │
  │                                of seconds of inactivity after which you want │
  │                                Snowflake to automatically suspend the        │
  │                                compute pool.                                 │
  │ --comment                      Reset the COMMENT property - Comment for the  │
  │                                compute pool.                                 │
  │ --help               -h        Show this message and exit.                   │
  ╰──────────────────────────────────────────────────────────────────────────────╯
  ╭─ Connection configuration ───────────────────────────────────────────────────╮
  │ --connection,--environment  -c      TEXT  Name of the connection, as defined │
  │                                           in your `config.toml`. Default:    │
  │                                           `default`.                         │
  │ --account,--accountname             TEXT  Name assigned to your Snowflake    │
  │                                           account. Overrides the value       │
  │                                           specified for the connection.      │
  │ --user,--username                   TEXT  Username to connect to Snowflake.  │
  │                                           Overrides the value specified for  │
  │                                           the connection.                    │
  │ --password                          TEXT  Snowflake password. Overrides the  │
  │                                           value specified for the            │
  │                                           connection.                        │
  │ --authenticator                     TEXT  Snowflake authenticator. Overrides │
  │                                           the value specified for the        │
  │                                           connection.                        │
  │ --private-key-path                  TEXT  Snowflake private key path.        │
  │                                           Overrides the value specified for  │
  │                                           the connection.                    │
  │ --database,--dbname                 TEXT  Database to use. Overrides the     │
  │                                           value specified for the            │
  │                                           connection.                        │
  │ --schema,--schemaname               TEXT  Database schema to use. Overrides  │
  │                                           the value specified for the        │
  │                                           connection.                        │
  │ --role,--rolename                   TEXT  Role to use. Overrides the value   │
  │                                           specified for the connection.      │
  │ --warehouse                         TEXT  Warehouse to use. Overrides the    │
  │                                           value specified for the            │
  │                                           connection.                        │
  │ --temporary-connection      -x            Uses connection defined with       │
  │                                           command line parameters, instead   │
  │                                           of one defined in config           │
  │ --mfa-passcode                      TEXT  Token to use for multi-factor      │
  │                                           authentication (MFA)               │
  ╰──────────────────────────────────────────────────────────────────────────────╯
  ╭─ Global configuration ───────────────────────────────────────────────────────╮
  │ --format           [TABLE|JSON]  Specifies the output format.                │
  │                                  [default: TABLE]                            │
  │ --verbose  -v                    Displays log entries for log levels `info`  │
  │                                  and higher.                                 │
  │ --debug                          Displays log entries for log levels `debug` │
  │                                  and higher; debug logs contains additional  │
  │                                  information.                                │
  │ --silent                         Turns off intermediate output to console.   │
  ╰──────────────────────────────────────────────────────────────────────────────╯
  
  
  '''
# ---
# name: test_help_messages[spcs.compute-pool]
  '''
                                                                                  
   Usage: default spcs compute-pool [OPTIONS] COMMAND [ARGS]...                   
                                                                                  
   Manages Snowpark Container Services compute pools.                             
                                                                                  
  ╭─ Options ────────────────────────────────────────────────────────────────────╮
  │ --help  -h        Show this message and exit.                                │
  ╰──────────────────────────────────────────────────────────────────────────────╯
  ╭─ Commands ───────────────────────────────────────────────────────────────────╮
  │ create    Creates a new compute pool.                                        │
  │ resume    Resumes the compute pool from a SUSPENDED state.                   │
  │ set       Sets one or more properties for the compute pool.                  │
  │ status    Retrieves the status of a compute pool along with a relevant       │
  │           message, if one exists.                                            │
  │ stop-all  Deletes all services running on the compute pool.                  │
  │ suspend   Suspends the compute pool by suspending all currently running      │
  │           services and then releasing compute pool nodes.                    │
  │ unset     Resets one or more properties for the compute pool to their        │
  │           default value(s).                                                  │
  ╰──────────────────────────────────────────────────────────────────────────────╯
  
  
  '''
# ---
# name: test_help_messages[spcs.image-registry.login]
  '''
                                                                                  
   Usage: default spcs image-registry login [OPTIONS]                             
                                                                                  
   Logs in to the account image registry with the current user's credentials      
   through Docker.                                                                
   Must be called from a role that can view at least one image repository in the  
   image registry.                                                                
                                                                                  
  ╭─ Options ────────────────────────────────────────────────────────────────────╮
  │ --help  -h        Show this message and exit.                                │
  ╰──────────────────────────────────────────────────────────────────────────────╯
  ╭─ Connection configuration ───────────────────────────────────────────────────╮
  │ --connection,--environment  -c      TEXT  Name of the connection, as defined │
  │                                           in your `config.toml`. Default:    │
  │                                           `default`.                         │
  │ --account,--accountname             TEXT  Name assigned to your Snowflake    │
  │                                           account. Overrides the value       │
  │                                           specified for the connection.      │
  │ --user,--username                   TEXT  Username to connect to Snowflake.  │
  │                                           Overrides the value specified for  │
  │                                           the connection.                    │
  │ --password                          TEXT  Snowflake password. Overrides the  │
  │                                           value specified for the            │
  │                                           connection.                        │
  │ --authenticator                     TEXT  Snowflake authenticator. Overrides │
  │                                           the value specified for the        │
  │                                           connection.                        │
  │ --private-key-path                  TEXT  Snowflake private key path.        │
  │                                           Overrides the value specified for  │
  │                                           the connection.                    │
  │ --database,--dbname                 TEXT  Database to use. Overrides the     │
  │                                           value specified for the            │
  │                                           connection.                        │
  │ --schema,--schemaname               TEXT  Database schema to use. Overrides  │
  │                                           the value specified for the        │
  │                                           connection.                        │
  │ --role,--rolename                   TEXT  Role to use. Overrides the value   │
  │                                           specified for the connection.      │
  │ --warehouse                         TEXT  Warehouse to use. Overrides the    │
  │                                           value specified for the            │
  │                                           connection.                        │
  │ --temporary-connection      -x            Uses connection defined with       │
  │                                           command line parameters, instead   │
  │                                           of one defined in config           │
  │ --mfa-passcode                      TEXT  Token to use for multi-factor      │
  │                                           authentication (MFA)               │
  ╰──────────────────────────────────────────────────────────────────────────────╯
  ╭─ Global configuration ───────────────────────────────────────────────────────╮
  │ --format           [TABLE|JSON]  Specifies the output format.                │
  │                                  [default: TABLE]                            │
  │ --verbose  -v                    Displays log entries for log levels `info`  │
  │                                  and higher.                                 │
  │ --debug                          Displays log entries for log levels `debug` │
  │                                  and higher; debug logs contains additional  │
  │                                  information.                                │
  │ --silent                         Turns off intermediate output to console.   │
  ╰──────────────────────────────────────────────────────────────────────────────╯
  
  
  '''
# ---
# name: test_help_messages[spcs.image-registry.token]
  '''
                                                                                  
   Usage: default spcs image-registry token [OPTIONS]                             
                                                                                  
   Retrieves a registry authentication token based on your current connection.    
   Note that this token is specific to your current user and will not grant       
   access to any repositories that your current user cannot access.               
                                                                                  
  ╭─ Options ────────────────────────────────────────────────────────────────────╮
  │ --help  -h        Show this message and exit.                                │
  ╰──────────────────────────────────────────────────────────────────────────────╯
  ╭─ Connection configuration ───────────────────────────────────────────────────╮
  │ --connection,--environment  -c      TEXT  Name of the connection, as defined │
  │                                           in your `config.toml`. Default:    │
  │                                           `default`.                         │
  │ --account,--accountname             TEXT  Name assigned to your Snowflake    │
  │                                           account. Overrides the value       │
  │                                           specified for the connection.      │
  │ --user,--username                   TEXT  Username to connect to Snowflake.  │
  │                                           Overrides the value specified for  │
  │                                           the connection.                    │
  │ --password                          TEXT  Snowflake password. Overrides the  │
  │                                           value specified for the            │
  │                                           connection.                        │
  │ --authenticator                     TEXT  Snowflake authenticator. Overrides │
  │                                           the value specified for the        │
  │                                           connection.                        │
  │ --private-key-path                  TEXT  Snowflake private key path.        │
  │                                           Overrides the value specified for  │
  │                                           the connection.                    │
  │ --database,--dbname                 TEXT  Database to use. Overrides the     │
  │                                           value specified for the            │
  │                                           connection.                        │
  │ --schema,--schemaname               TEXT  Database schema to use. Overrides  │
  │                                           the value specified for the        │
  │                                           connection.                        │
  │ --role,--rolename                   TEXT  Role to use. Overrides the value   │
  │                                           specified for the connection.      │
  │ --warehouse                         TEXT  Warehouse to use. Overrides the    │
  │                                           value specified for the            │
  │                                           connection.                        │
  │ --temporary-connection      -x            Uses connection defined with       │
  │                                           command line parameters, instead   │
  │                                           of one defined in config           │
  │ --mfa-passcode                      TEXT  Token to use for multi-factor      │
  │                                           authentication (MFA)               │
  ╰──────────────────────────────────────────────────────────────────────────────╯
  ╭─ Global configuration ───────────────────────────────────────────────────────╮
  │ --format           [TABLE|JSON]  Specifies the output format.                │
  │                                  [default: TABLE]                            │
  │ --verbose  -v                    Displays log entries for log levels `info`  │
  │                                  and higher.                                 │
  │ --debug                          Displays log entries for log levels `debug` │
  │                                  and higher; debug logs contains additional  │
  │                                  information.                                │
  │ --silent                         Turns off intermediate output to console.   │
  ╰──────────────────────────────────────────────────────────────────────────────╯
                                                                                  
   Usage Example: snow spcs image-registry token --format JSON | docker login     
   $(snow spcs image-registry url) -u 0sessiontoken --password-stdin              
   See the following for how to use this command to authenticate with SSO:        
   https://community.snowflake.com/s/article/Authenticating-with-Snowpark-Contain 
   er-Services-Image-Repository-via-SSO-and-Token-with-Snow-CLI                   
                                                                                  
  
  
  '''
# ---
# name: test_help_messages[spcs.image-registry.url]
  '''
                                                                                  
   Usage: default spcs image-registry url [OPTIONS]                               
                                                                                  
   Gets the image registry URL for the current account.                           
   Must be called from a role that can view at least one image repository in the  
   image registry.                                                                
                                                                                  
  ╭─ Options ────────────────────────────────────────────────────────────────────╮
  │ --help  -h        Show this message and exit.                                │
  ╰──────────────────────────────────────────────────────────────────────────────╯
  ╭─ Connection configuration ───────────────────────────────────────────────────╮
  │ --connection,--environment  -c      TEXT  Name of the connection, as defined │
  │                                           in your `config.toml`. Default:    │
  │                                           `default`.                         │
  │ --account,--accountname             TEXT  Name assigned to your Snowflake    │
  │                                           account. Overrides the value       │
  │                                           specified for the connection.      │
  │ --user,--username                   TEXT  Username to connect to Snowflake.  │
  │                                           Overrides the value specified for  │
  │                                           the connection.                    │
  │ --password                          TEXT  Snowflake password. Overrides the  │
  │                                           value specified for the            │
  │                                           connection.                        │
  │ --authenticator                     TEXT  Snowflake authenticator. Overrides │
  │                                           the value specified for the        │
  │                                           connection.                        │
  │ --private-key-path                  TEXT  Snowflake private key path.        │
  │                                           Overrides the value specified for  │
  │                                           the connection.                    │
  │ --database,--dbname                 TEXT  Database to use. Overrides the     │
  │                                           value specified for the            │
  │                                           connection.                        │
  │ --schema,--schemaname               TEXT  Database schema to use. Overrides  │
  │                                           the value specified for the        │
  │                                           connection.                        │
  │ --role,--rolename                   TEXT  Role to use. Overrides the value   │
  │                                           specified for the connection.      │
  │ --warehouse                         TEXT  Warehouse to use. Overrides the    │
  │                                           value specified for the            │
  │                                           connection.                        │
  │ --temporary-connection      -x            Uses connection defined with       │
  │                                           command line parameters, instead   │
  │                                           of one defined in config           │
  │ --mfa-passcode                      TEXT  Token to use for multi-factor      │
  │                                           authentication (MFA)               │
  ╰──────────────────────────────────────────────────────────────────────────────╯
  ╭─ Global configuration ───────────────────────────────────────────────────────╮
  │ --format           [TABLE|JSON]  Specifies the output format.                │
  │                                  [default: TABLE]                            │
  │ --verbose  -v                    Displays log entries for log levels `info`  │
  │                                  and higher.                                 │
  │ --debug                          Displays log entries for log levels `debug` │
  │                                  and higher; debug logs contains additional  │
  │                                  information.                                │
  │ --silent                         Turns off intermediate output to console.   │
  ╰──────────────────────────────────────────────────────────────────────────────╯
  
  
  '''
# ---
# name: test_help_messages[spcs.image-registry]
  '''
                                                                                  
   Usage: default spcs image-registry [OPTIONS] COMMAND [ARGS]...                 
                                                                                  
   Manages Snowpark Container Services image registries.                          
                                                                                  
  ╭─ Options ────────────────────────────────────────────────────────────────────╮
  │ --help  -h        Show this message and exit.                                │
  ╰──────────────────────────────────────────────────────────────────────────────╯
  ╭─ Commands ───────────────────────────────────────────────────────────────────╮
  │ login  Logs in to the account image registry with the current user's         │
  │        credentials through Docker.                                           │
  │ token  Retrieves a registry authentication token based on your current       │
  │        connection.                                                           │
  │ url    Gets the image registry URL for the current account.                  │
  ╰──────────────────────────────────────────────────────────────────────────────╯
  
  
  '''
# ---
# name: test_help_messages[spcs.image-repository.create]
  '''
                                                                                  
   Usage: default spcs image-repository create [OPTIONS] NAME                     
                                                                                  
   Creates a new image repository in the current schema.                          
                                                                                  
  ╭─ Arguments ──────────────────────────────────────────────────────────────────╮
  │ *    name      TEXT  Name of the image repository. [default: None]           │
  │                      [required]                                              │
  ╰──────────────────────────────────────────────────────────────────────────────╯
  ╭─ Options ────────────────────────────────────────────────────────────────────╮
  │ --help  -h        Show this message and exit.                                │
  ╰──────────────────────────────────────────────────────────────────────────────╯
  ╭─ Connection configuration ───────────────────────────────────────────────────╮
  │ --connection,--environment  -c      TEXT  Name of the connection, as defined │
  │                                           in your `config.toml`. Default:    │
  │                                           `default`.                         │
  │ --account,--accountname             TEXT  Name assigned to your Snowflake    │
  │                                           account. Overrides the value       │
  │                                           specified for the connection.      │
  │ --user,--username                   TEXT  Username to connect to Snowflake.  │
  │                                           Overrides the value specified for  │
  │                                           the connection.                    │
  │ --password                          TEXT  Snowflake password. Overrides the  │
  │                                           value specified for the            │
  │                                           connection.                        │
  │ --authenticator                     TEXT  Snowflake authenticator. Overrides │
  │                                           the value specified for the        │
  │                                           connection.                        │
  │ --private-key-path                  TEXT  Snowflake private key path.        │
  │                                           Overrides the value specified for  │
  │                                           the connection.                    │
  │ --database,--dbname                 TEXT  Database to use. Overrides the     │
  │                                           value specified for the            │
  │                                           connection.                        │
  │ --schema,--schemaname               TEXT  Database schema to use. Overrides  │
  │                                           the value specified for the        │
  │                                           connection.                        │
  │ --role,--rolename                   TEXT  Role to use. Overrides the value   │
  │                                           specified for the connection.      │
  │ --warehouse                         TEXT  Warehouse to use. Overrides the    │
  │                                           value specified for the            │
  │                                           connection.                        │
  │ --temporary-connection      -x            Uses connection defined with       │
  │                                           command line parameters, instead   │
  │                                           of one defined in config           │
  │ --mfa-passcode                      TEXT  Token to use for multi-factor      │
  │                                           authentication (MFA)               │
  ╰──────────────────────────────────────────────────────────────────────────────╯
  ╭─ Global configuration ───────────────────────────────────────────────────────╮
  │ --format           [TABLE|JSON]  Specifies the output format.                │
  │                                  [default: TABLE]                            │
  │ --verbose  -v                    Displays log entries for log levels `info`  │
  │                                  and higher.                                 │
  │ --debug                          Displays log entries for log levels `debug` │
  │                                  and higher; debug logs contains additional  │
  │                                  information.                                │
  │ --silent                         Turns off intermediate output to console.   │
  ╰──────────────────────────────────────────────────────────────────────────────╯
  
  
  '''
# ---
# name: test_help_messages[spcs.image-repository.list-images]
  '''
                                                                                  
   Usage: default spcs image-repository list-images [OPTIONS] NAME                
                                                                                  
   Lists images in the given repository.                                          
                                                                                  
  ╭─ Arguments ──────────────────────────────────────────────────────────────────╮
  │ *    name      TEXT  Name of the image repository. [default: None]           │
  │                      [required]                                              │
  ╰──────────────────────────────────────────────────────────────────────────────╯
  ╭─ Options ────────────────────────────────────────────────────────────────────╮
  │ --help  -h        Show this message and exit.                                │
  ╰──────────────────────────────────────────────────────────────────────────────╯
  ╭─ Connection configuration ───────────────────────────────────────────────────╮
  │ --connection,--environment  -c      TEXT  Name of the connection, as defined │
  │                                           in your `config.toml`. Default:    │
  │                                           `default`.                         │
  │ --account,--accountname             TEXT  Name assigned to your Snowflake    │
  │                                           account. Overrides the value       │
  │                                           specified for the connection.      │
  │ --user,--username                   TEXT  Username to connect to Snowflake.  │
  │                                           Overrides the value specified for  │
  │                                           the connection.                    │
  │ --password                          TEXT  Snowflake password. Overrides the  │
  │                                           value specified for the            │
  │                                           connection.                        │
  │ --authenticator                     TEXT  Snowflake authenticator. Overrides │
  │                                           the value specified for the        │
  │                                           connection.                        │
  │ --private-key-path                  TEXT  Snowflake private key path.        │
  │                                           Overrides the value specified for  │
  │                                           the connection.                    │
  │ --database,--dbname                 TEXT  Database to use. Overrides the     │
  │                                           value specified for the            │
  │                                           connection.                        │
  │ --schema,--schemaname               TEXT  Database schema to use. Overrides  │
  │                                           the value specified for the        │
  │                                           connection.                        │
  │ --role,--rolename                   TEXT  Role to use. Overrides the value   │
  │                                           specified for the connection.      │
  │ --warehouse                         TEXT  Warehouse to use. Overrides the    │
  │                                           value specified for the            │
  │                                           connection.                        │
  │ --temporary-connection      -x            Uses connection defined with       │
  │                                           command line parameters, instead   │
  │                                           of one defined in config           │
  │ --mfa-passcode                      TEXT  Token to use for multi-factor      │
  │                                           authentication (MFA)               │
  ╰──────────────────────────────────────────────────────────────────────────────╯
  ╭─ Global configuration ───────────────────────────────────────────────────────╮
  │ --format           [TABLE|JSON]  Specifies the output format.                │
  │                                  [default: TABLE]                            │
  │ --verbose  -v                    Displays log entries for log levels `info`  │
  │                                  and higher.                                 │
  │ --debug                          Displays log entries for log levels `debug` │
  │                                  and higher; debug logs contains additional  │
  │                                  information.                                │
  │ --silent                         Turns off intermediate output to console.   │
  ╰──────────────────────────────────────────────────────────────────────────────╯
  
  
  '''
# ---
# name: test_help_messages[spcs.image-repository.list-tags]
  '''
                                                                                  
   Usage: default spcs image-repository list-tags [OPTIONS] NAME                  
                                                                                  
   Lists tags for the given image in a repository.                                
                                                                                  
  ╭─ Arguments ──────────────────────────────────────────────────────────────────╮
  │ *    name      TEXT  Name of the image repository. [default: None]           │
  │                      [required]                                              │
  ╰──────────────────────────────────────────────────────────────────────────────╯
  ╭─ Options ────────────────────────────────────────────────────────────────────╮
  │ *  --image_name  -i      TEXT  Fully qualified name of the image as shown in │
  │                                the output of list-images                     │
  │                                [default: None]                               │
  │                                [required]                                    │
  │    --help        -h            Show this message and exit.                   │
  ╰──────────────────────────────────────────────────────────────────────────────╯
  ╭─ Connection configuration ───────────────────────────────────────────────────╮
  │ --connection,--environment  -c      TEXT  Name of the connection, as defined │
  │                                           in your `config.toml`. Default:    │
  │                                           `default`.                         │
  │ --account,--accountname             TEXT  Name assigned to your Snowflake    │
  │                                           account. Overrides the value       │
  │                                           specified for the connection.      │
  │ --user,--username                   TEXT  Username to connect to Snowflake.  │
  │                                           Overrides the value specified for  │
  │                                           the connection.                    │
  │ --password                          TEXT  Snowflake password. Overrides the  │
  │                                           value specified for the            │
  │                                           connection.                        │
  │ --authenticator                     TEXT  Snowflake authenticator. Overrides │
  │                                           the value specified for the        │
  │                                           connection.                        │
  │ --private-key-path                  TEXT  Snowflake private key path.        │
  │                                           Overrides the value specified for  │
  │                                           the connection.                    │
  │ --database,--dbname                 TEXT  Database to use. Overrides the     │
  │                                           value specified for the            │
  │                                           connection.                        │
  │ --schema,--schemaname               TEXT  Database schema to use. Overrides  │
  │                                           the value specified for the        │
  │                                           connection.                        │
  │ --role,--rolename                   TEXT  Role to use. Overrides the value   │
  │                                           specified for the connection.      │
  │ --warehouse                         TEXT  Warehouse to use. Overrides the    │
  │                                           value specified for the            │
  │                                           connection.                        │
  │ --temporary-connection      -x            Uses connection defined with       │
  │                                           command line parameters, instead   │
  │                                           of one defined in config           │
  │ --mfa-passcode                      TEXT  Token to use for multi-factor      │
  │                                           authentication (MFA)               │
  ╰──────────────────────────────────────────────────────────────────────────────╯
  ╭─ Global configuration ───────────────────────────────────────────────────────╮
  │ --format           [TABLE|JSON]  Specifies the output format.                │
  │                                  [default: TABLE]                            │
  │ --verbose  -v                    Displays log entries for log levels `info`  │
  │                                  and higher.                                 │
  │ --debug                          Displays log entries for log levels `debug` │
  │                                  and higher; debug logs contains additional  │
  │                                  information.                                │
  │ --silent                         Turns off intermediate output to console.   │
  ╰──────────────────────────────────────────────────────────────────────────────╯
  
  
  '''
# ---
# name: test_help_messages[spcs.image-repository.url]
  '''
                                                                                  
   Usage: default spcs image-repository url [OPTIONS] NAME                        
                                                                                  
   Returns the URL for the given repository.                                      
                                                                                  
  ╭─ Arguments ──────────────────────────────────────────────────────────────────╮
  │ *    name      TEXT  Name of the image repository. [default: None]           │
  │                      [required]                                              │
  ╰──────────────────────────────────────────────────────────────────────────────╯
  ╭─ Options ────────────────────────────────────────────────────────────────────╮
  │ --help  -h        Show this message and exit.                                │
  ╰──────────────────────────────────────────────────────────────────────────────╯
  ╭─ Connection configuration ───────────────────────────────────────────────────╮
  │ --connection,--environment  -c      TEXT  Name of the connection, as defined │
  │                                           in your `config.toml`. Default:    │
  │                                           `default`.                         │
  │ --account,--accountname             TEXT  Name assigned to your Snowflake    │
  │                                           account. Overrides the value       │
  │                                           specified for the connection.      │
  │ --user,--username                   TEXT  Username to connect to Snowflake.  │
  │                                           Overrides the value specified for  │
  │                                           the connection.                    │
  │ --password                          TEXT  Snowflake password. Overrides the  │
  │                                           value specified for the            │
  │                                           connection.                        │
  │ --authenticator                     TEXT  Snowflake authenticator. Overrides │
  │                                           the value specified for the        │
  │                                           connection.                        │
  │ --private-key-path                  TEXT  Snowflake private key path.        │
  │                                           Overrides the value specified for  │
  │                                           the connection.                    │
  │ --database,--dbname                 TEXT  Database to use. Overrides the     │
  │                                           value specified for the            │
  │                                           connection.                        │
  │ --schema,--schemaname               TEXT  Database schema to use. Overrides  │
  │                                           the value specified for the        │
  │                                           connection.                        │
  │ --role,--rolename                   TEXT  Role to use. Overrides the value   │
  │                                           specified for the connection.      │
  │ --warehouse                         TEXT  Warehouse to use. Overrides the    │
  │                                           value specified for the            │
  │                                           connection.                        │
  │ --temporary-connection      -x            Uses connection defined with       │
  │                                           command line parameters, instead   │
  │                                           of one defined in config           │
  │ --mfa-passcode                      TEXT  Token to use for multi-factor      │
  │                                           authentication (MFA)               │
  ╰──────────────────────────────────────────────────────────────────────────────╯
  ╭─ Global configuration ───────────────────────────────────────────────────────╮
  │ --format           [TABLE|JSON]  Specifies the output format.                │
  │                                  [default: TABLE]                            │
  │ --verbose  -v                    Displays log entries for log levels `info`  │
  │                                  and higher.                                 │
  │ --debug                          Displays log entries for log levels `debug` │
  │                                  and higher; debug logs contains additional  │
  │                                  information.                                │
  │ --silent                         Turns off intermediate output to console.   │
  ╰──────────────────────────────────────────────────────────────────────────────╯
  
  
  '''
# ---
# name: test_help_messages[spcs.image-repository]
  '''
                                                                                  
   Usage: default spcs image-repository [OPTIONS] COMMAND [ARGS]...               
                                                                                  
   Manages Snowpark Container Services image repositories.                        
                                                                                  
  ╭─ Options ────────────────────────────────────────────────────────────────────╮
  │ --help  -h        Show this message and exit.                                │
  ╰──────────────────────────────────────────────────────────────────────────────╯
  ╭─ Commands ───────────────────────────────────────────────────────────────────╮
  │ create         Creates a new image repository in the current schema.         │
  │ list-images    Lists images in the given repository.                         │
  │ list-tags      Lists tags for the given image in a repository.               │
  │ url            Returns the URL for the given repository.                     │
  ╰──────────────────────────────────────────────────────────────────────────────╯
  
  
  '''
# ---
# name: test_help_messages[spcs.job.create]
  '''
                                                                                  
   Usage: default spcs job create [OPTIONS]                                       
                                                                                  
   Creates a job to run in a compute pool.                                        
                                                                                  
  ╭─ Options ────────────────────────────────────────────────────────────────────╮
  │ *  --compute-pool          TEXT  Name of the pool in which to run the job.   │
  │                                  [default: None]                             │
  │                                  [required]                                  │
  │ *  --spec-path             FILE  Path to the `spec.yaml` file containing the │
  │                                  job details.                                │
  │                                  [default: None]                             │
  │                                  [required]                                  │
  │    --help          -h            Show this message and exit.                 │
  ╰──────────────────────────────────────────────────────────────────────────────╯
  ╭─ Connection configuration ───────────────────────────────────────────────────╮
  │ --connection,--environment  -c      TEXT  Name of the connection, as defined │
  │                                           in your `config.toml`. Default:    │
  │                                           `default`.                         │
  │ --account,--accountname             TEXT  Name assigned to your Snowflake    │
  │                                           account. Overrides the value       │
  │                                           specified for the connection.      │
  │ --user,--username                   TEXT  Username to connect to Snowflake.  │
  │                                           Overrides the value specified for  │
  │                                           the connection.                    │
  │ --password                          TEXT  Snowflake password. Overrides the  │
  │                                           value specified for the            │
  │                                           connection.                        │
  │ --authenticator                     TEXT  Snowflake authenticator. Overrides │
  │                                           the value specified for the        │
  │                                           connection.                        │
  │ --private-key-path                  TEXT  Snowflake private key path.        │
  │                                           Overrides the value specified for  │
  │                                           the connection.                    │
  │ --database,--dbname                 TEXT  Database to use. Overrides the     │
  │                                           value specified for the            │
  │                                           connection.                        │
  │ --schema,--schemaname               TEXT  Database schema to use. Overrides  │
  │                                           the value specified for the        │
  │                                           connection.                        │
  │ --role,--rolename                   TEXT  Role to use. Overrides the value   │
  │                                           specified for the connection.      │
  │ --warehouse                         TEXT  Warehouse to use. Overrides the    │
  │                                           value specified for the            │
  │                                           connection.                        │
  │ --temporary-connection      -x            Uses connection defined with       │
  │                                           command line parameters, instead   │
  │                                           of one defined in config           │
  │ --mfa-passcode                      TEXT  Token to use for multi-factor      │
  │                                           authentication (MFA)               │
  ╰──────────────────────────────────────────────────────────────────────────────╯
  ╭─ Global configuration ───────────────────────────────────────────────────────╮
  │ --format           [TABLE|JSON]  Specifies the output format.                │
  │                                  [default: TABLE]                            │
  │ --verbose  -v                    Displays log entries for log levels `info`  │
  │                                  and higher.                                 │
  │ --debug                          Displays log entries for log levels `debug` │
  │                                  and higher; debug logs contains additional  │
  │                                  information.                                │
  │ --silent                         Turns off intermediate output to console.   │
  ╰──────────────────────────────────────────────────────────────────────────────╯
  
  
  '''
# ---
# name: test_help_messages[spcs.job.logs]
  '''
                                                                                  
   Usage: default spcs job logs [OPTIONS] IDENTIFIER                              
                                                                                  
   Retrieves local logs from a job container.                                     
                                                                                  
  ╭─ Arguments ──────────────────────────────────────────────────────────────────╮
  │ *    identifier      TEXT  Job id [default: None] [required]                 │
  ╰──────────────────────────────────────────────────────────────────────────────╯
  ╭─ Options ────────────────────────────────────────────────────────────────────╮
  │ *  --container-name          TEXT  Name of the container. [default: None]    │
  │                                    [required]                                │
  │    --help            -h            Show this message and exit.               │
  ╰──────────────────────────────────────────────────────────────────────────────╯
  ╭─ Connection configuration ───────────────────────────────────────────────────╮
  │ --connection,--environment  -c      TEXT  Name of the connection, as defined │
  │                                           in your `config.toml`. Default:    │
  │                                           `default`.                         │
  │ --account,--accountname             TEXT  Name assigned to your Snowflake    │
  │                                           account. Overrides the value       │
  │                                           specified for the connection.      │
  │ --user,--username                   TEXT  Username to connect to Snowflake.  │
  │                                           Overrides the value specified for  │
  │                                           the connection.                    │
  │ --password                          TEXT  Snowflake password. Overrides the  │
  │                                           value specified for the            │
  │                                           connection.                        │
  │ --authenticator                     TEXT  Snowflake authenticator. Overrides │
  │                                           the value specified for the        │
  │                                           connection.                        │
  │ --private-key-path                  TEXT  Snowflake private key path.        │
  │                                           Overrides the value specified for  │
  │                                           the connection.                    │
  │ --database,--dbname                 TEXT  Database to use. Overrides the     │
  │                                           value specified for the            │
  │                                           connection.                        │
  │ --schema,--schemaname               TEXT  Database schema to use. Overrides  │
  │                                           the value specified for the        │
  │                                           connection.                        │
  │ --role,--rolename                   TEXT  Role to use. Overrides the value   │
  │                                           specified for the connection.      │
  │ --warehouse                         TEXT  Warehouse to use. Overrides the    │
  │                                           value specified for the            │
  │                                           connection.                        │
  │ --temporary-connection      -x            Uses connection defined with       │
  │                                           command line parameters, instead   │
  │                                           of one defined in config           │
  │ --mfa-passcode                      TEXT  Token to use for multi-factor      │
  │                                           authentication (MFA)               │
  ╰──────────────────────────────────────────────────────────────────────────────╯
  ╭─ Global configuration ───────────────────────────────────────────────────────╮
  │ --format           [TABLE|JSON]  Specifies the output format.                │
  │                                  [default: TABLE]                            │
  │ --verbose  -v                    Displays log entries for log levels `info`  │
  │                                  and higher.                                 │
  │ --debug                          Displays log entries for log levels `debug` │
  │                                  and higher; debug logs contains additional  │
  │                                  information.                                │
  │ --silent                         Turns off intermediate output to console.   │
  ╰──────────────────────────────────────────────────────────────────────────────╯
  
  
  '''
# ---
# name: test_help_messages[spcs.job.status]
  '''
                                                                                  
   Usage: default spcs job status [OPTIONS] IDENTIFIER                            
                                                                                  
   Returns the status of a named Snowpark Container Services job.                 
                                                                                  
  ╭─ Arguments ──────────────────────────────────────────────────────────────────╮
  │ *    identifier      TEXT  ID of the job. [default: None] [required]         │
  ╰──────────────────────────────────────────────────────────────────────────────╯
  ╭─ Options ────────────────────────────────────────────────────────────────────╮
  │ --help  -h        Show this message and exit.                                │
  ╰──────────────────────────────────────────────────────────────────────────────╯
  ╭─ Connection configuration ───────────────────────────────────────────────────╮
  │ --connection,--environment  -c      TEXT  Name of the connection, as defined │
  │                                           in your `config.toml`. Default:    │
  │                                           `default`.                         │
  │ --account,--accountname             TEXT  Name assigned to your Snowflake    │
  │                                           account. Overrides the value       │
  │                                           specified for the connection.      │
  │ --user,--username                   TEXT  Username to connect to Snowflake.  │
  │                                           Overrides the value specified for  │
  │                                           the connection.                    │
  │ --password                          TEXT  Snowflake password. Overrides the  │
  │                                           value specified for the            │
  │                                           connection.                        │
  │ --authenticator                     TEXT  Snowflake authenticator. Overrides │
  │                                           the value specified for the        │
  │                                           connection.                        │
  │ --private-key-path                  TEXT  Snowflake private key path.        │
  │                                           Overrides the value specified for  │
  │                                           the connection.                    │
  │ --database,--dbname                 TEXT  Database to use. Overrides the     │
  │                                           value specified for the            │
  │                                           connection.                        │
  │ --schema,--schemaname               TEXT  Database schema to use. Overrides  │
  │                                           the value specified for the        │
  │                                           connection.                        │
  │ --role,--rolename                   TEXT  Role to use. Overrides the value   │
  │                                           specified for the connection.      │
  │ --warehouse                         TEXT  Warehouse to use. Overrides the    │
  │                                           value specified for the            │
  │                                           connection.                        │
  │ --temporary-connection      -x            Uses connection defined with       │
  │                                           command line parameters, instead   │
  │                                           of one defined in config           │
  │ --mfa-passcode                      TEXT  Token to use for multi-factor      │
  │                                           authentication (MFA)               │
  ╰──────────────────────────────────────────────────────────────────────────────╯
  ╭─ Global configuration ───────────────────────────────────────────────────────╮
  │ --format           [TABLE|JSON]  Specifies the output format.                │
  │                                  [default: TABLE]                            │
  │ --verbose  -v                    Displays log entries for log levels `info`  │
  │                                  and higher.                                 │
  │ --debug                          Displays log entries for log levels `debug` │
  │                                  and higher; debug logs contains additional  │
  │                                  information.                                │
  │ --silent                         Turns off intermediate output to console.   │
  ╰──────────────────────────────────────────────────────────────────────────────╯
  
  
  '''
# ---
# name: test_help_messages[spcs.job]
  '''
                                                                                  
   Usage: default spcs job [OPTIONS] COMMAND [ARGS]...                            
                                                                                  
   Manages Snowpark jobs.                                                         
                                                                                  
  ╭─ Options ────────────────────────────────────────────────────────────────────╮
  │ --help  -h        Show this message and exit.                                │
  ╰──────────────────────────────────────────────────────────────────────────────╯
  ╭─ Commands ───────────────────────────────────────────────────────────────────╮
  │ create   Creates a job to run in a compute pool.                             │
  │ logs     Retrieves local logs from a job container.                          │
  │ status   Returns the status of a named Snowpark Container Services job.      │
  ╰──────────────────────────────────────────────────────────────────────────────╯
  
  
  '''
# ---
# name: test_help_messages[spcs.service.create]
  '''
                                                                                  
   Usage: default spcs service create [OPTIONS] NAME                              
                                                                                  
   Creates a new service in the current schema.                                   
                                                                                  
  ╭─ Arguments ──────────────────────────────────────────────────────────────────╮
  │ *    name      TEXT  Name of the service. [default: None] [required]         │
  ╰──────────────────────────────────────────────────────────────────────────────╯
  ╭─ Options ────────────────────────────────────────────────────────────────────╮
  │ *  --compute-pool                          TEXT             Compute pool to  │
  │                                                             run the service  │
  │                                                             on.              │
  │                                                             [default: None]  │
  │                                                             [required]       │
  │ *  --spec-path                             FILE             Path to service  │
  │                                                             specification    │
  │                                                             file.            │
  │                                                             [default: None]  │
  │                                                             [required]       │
  │    --min-instances                         INTEGER RANGE    Minimum number   │
  │                                            [x>=1]           of service       │
  │                                                             instances to     │
  │                                                             run.             │
  │                                                             [default: 1]     │
  │    --max-instances                         INTEGER RANGE    Maximum number   │
  │                                            [x>=1]           of service       │
  │                                                             instances to     │
  │                                                             run.             │
  │                                                             [default: None]  │
  │    --auto-resume        --no-auto-resu…                     The service will │
  │                                                             automatically    │
  │                                                             resume when a    │
  │                                                             service function │
  │                                                             or ingress is    │
  │                                                             called.          │
  │                                                             [default:        │
  │                                                             auto-resume]     │
  │    --eai-name                              TEXT             Identifies       │
  │                                                             External Access  │
  │                                                             Integrations(EA… │
  │                                                             that the service │
  │                                                             can access. This │
  │                                                             option may be    │
  │                                                             specified        │
  │                                                             multiple times   │
  │                                                             for multiple     │
  │                                                             EAIs.            │
  │                                                             [default: None]  │
  │    --query-wareho…                         TEXT             Warehouse to use │
  │                                                             if a service     │
  │                                                             container        │
  │                                                             connects to      │
  │                                                             Snowflake to     │
  │                                                             execute a query  │
  │                                                             without          │
  │                                                             explicitly       │
  │                                                             specifying a     │
  │                                                             warehouse to     │
  │                                                             use.             │
  │                                                             [default: None]  │
  │    --tag                                   NAME=VALUE       Tag for the      │
  │                                                             service.         │
  │                                                             [default: None]  │
  │    --comment                               TEXT             Comment for the  │
  │                                                             service.         │
  │                                                             [default: None]  │
  │    --help           -h                                      Show this        │
  │                                                             message and      │
  │                                                             exit.            │
  ╰──────────────────────────────────────────────────────────────────────────────╯
  ╭─ Connection configuration ───────────────────────────────────────────────────╮
  │ --connection,--environment  -c      TEXT  Name of the connection, as defined │
  │                                           in your `config.toml`. Default:    │
  │                                           `default`.                         │
  │ --account,--accountname             TEXT  Name assigned to your Snowflake    │
  │                                           account. Overrides the value       │
  │                                           specified for the connection.      │
  │ --user,--username                   TEXT  Username to connect to Snowflake.  │
  │                                           Overrides the value specified for  │
  │                                           the connection.                    │
  │ --password                          TEXT  Snowflake password. Overrides the  │
  │                                           value specified for the            │
  │                                           connection.                        │
  │ --authenticator                     TEXT  Snowflake authenticator. Overrides │
  │                                           the value specified for the        │
  │                                           connection.                        │
  │ --private-key-path                  TEXT  Snowflake private key path.        │
  │                                           Overrides the value specified for  │
  │                                           the connection.                    │
  │ --database,--dbname                 TEXT  Database to use. Overrides the     │
  │                                           value specified for the            │
  │                                           connection.                        │
  │ --schema,--schemaname               TEXT  Database schema to use. Overrides  │
  │                                           the value specified for the        │
  │                                           connection.                        │
  │ --role,--rolename                   TEXT  Role to use. Overrides the value   │
  │                                           specified for the connection.      │
  │ --warehouse                         TEXT  Warehouse to use. Overrides the    │
  │                                           value specified for the            │
  │                                           connection.                        │
  │ --temporary-connection      -x            Uses connection defined with       │
  │                                           command line parameters, instead   │
  │                                           of one defined in config           │
  │ --mfa-passcode                      TEXT  Token to use for multi-factor      │
  │                                           authentication (MFA)               │
  ╰──────────────────────────────────────────────────────────────────────────────╯
  ╭─ Global configuration ───────────────────────────────────────────────────────╮
  │ --format           [TABLE|JSON]  Specifies the output format.                │
  │                                  [default: TABLE]                            │
  │ --verbose  -v                    Displays log entries for log levels `info`  │
  │                                  and higher.                                 │
  │ --debug                          Displays log entries for log levels `debug` │
  │                                  and higher; debug logs contains additional  │
  │                                  information.                                │
  │ --silent                         Turns off intermediate output to console.   │
  ╰──────────────────────────────────────────────────────────────────────────────╯
  
  
  '''
# ---
# name: test_help_messages[spcs.service.list-endpoints]
  '''
                                                                                  
   Usage: default spcs service list-endpoints [OPTIONS] NAME                      
                                                                                  
   Lists the endpoints in a service.                                              
                                                                                  
  ╭─ Arguments ──────────────────────────────────────────────────────────────────╮
  │ *    name      TEXT  Name of the service. [default: None] [required]         │
  ╰──────────────────────────────────────────────────────────────────────────────╯
  ╭─ Options ────────────────────────────────────────────────────────────────────╮
  │ --help  -h        Show this message and exit.                                │
  ╰──────────────────────────────────────────────────────────────────────────────╯
  ╭─ Connection configuration ───────────────────────────────────────────────────╮
  │ --connection,--environment  -c      TEXT  Name of the connection, as defined │
  │                                           in your `config.toml`. Default:    │
  │                                           `default`.                         │
  │ --account,--accountname             TEXT  Name assigned to your Snowflake    │
  │                                           account. Overrides the value       │
  │                                           specified for the connection.      │
  │ --user,--username                   TEXT  Username to connect to Snowflake.  │
  │                                           Overrides the value specified for  │
  │                                           the connection.                    │
  │ --password                          TEXT  Snowflake password. Overrides the  │
  │                                           value specified for the            │
  │                                           connection.                        │
  │ --authenticator                     TEXT  Snowflake authenticator. Overrides │
  │                                           the value specified for the        │
  │                                           connection.                        │
  │ --private-key-path                  TEXT  Snowflake private key path.        │
  │                                           Overrides the value specified for  │
  │                                           the connection.                    │
  │ --database,--dbname                 TEXT  Database to use. Overrides the     │
  │                                           value specified for the            │
  │                                           connection.                        │
  │ --schema,--schemaname               TEXT  Database schema to use. Overrides  │
  │                                           the value specified for the        │
  │                                           connection.                        │
  │ --role,--rolename                   TEXT  Role to use. Overrides the value   │
  │                                           specified for the connection.      │
  │ --warehouse                         TEXT  Warehouse to use. Overrides the    │
  │                                           value specified for the            │
  │                                           connection.                        │
  │ --temporary-connection      -x            Uses connection defined with       │
  │                                           command line parameters, instead   │
  │                                           of one defined in config           │
  │ --mfa-passcode                      TEXT  Token to use for multi-factor      │
  │                                           authentication (MFA)               │
  ╰──────────────────────────────────────────────────────────────────────────────╯
  ╭─ Global configuration ───────────────────────────────────────────────────────╮
  │ --format           [TABLE|JSON]  Specifies the output format.                │
  │                                  [default: TABLE]                            │
  │ --verbose  -v                    Displays log entries for log levels `info`  │
  │                                  and higher.                                 │
  │ --debug                          Displays log entries for log levels `debug` │
  │                                  and higher; debug logs contains additional  │
  │                                  information.                                │
  │ --silent                         Turns off intermediate output to console.   │
  ╰──────────────────────────────────────────────────────────────────────────────╯
  
  
  '''
# ---
# name: test_help_messages[spcs.service.logs]
  '''
                                                                                  
   Usage: default spcs service logs [OPTIONS] NAME                                
                                                                                  
   Retrieves local logs from a service container.                                 
                                                                                  
  ╭─ Arguments ──────────────────────────────────────────────────────────────────╮
  │ *    name      TEXT  Name of the service. [default: None] [required]         │
  ╰──────────────────────────────────────────────────────────────────────────────╯
  ╭─ Options ────────────────────────────────────────────────────────────────────╮
  │ *  --container-name          TEXT     Name of the container. [default: None] │
  │                                       [required]                             │
  │ *  --instance-id             TEXT     ID of the service instance, starting   │
  │                                       with 0.                                │
  │                                       [default: None]                        │
  │                                       [required]                             │
  │    --num-lines               INTEGER  Number of lines to retrieve.           │
  │                                       [default: 500]                         │
  │    --help            -h               Show this message and exit.            │
  ╰──────────────────────────────────────────────────────────────────────────────╯
  ╭─ Connection configuration ───────────────────────────────────────────────────╮
  │ --connection,--environment  -c      TEXT  Name of the connection, as defined │
  │                                           in your `config.toml`. Default:    │
  │                                           `default`.                         │
  │ --account,--accountname             TEXT  Name assigned to your Snowflake    │
  │                                           account. Overrides the value       │
  │                                           specified for the connection.      │
  │ --user,--username                   TEXT  Username to connect to Snowflake.  │
  │                                           Overrides the value specified for  │
  │                                           the connection.                    │
  │ --password                          TEXT  Snowflake password. Overrides the  │
  │                                           value specified for the            │
  │                                           connection.                        │
  │ --authenticator                     TEXT  Snowflake authenticator. Overrides │
  │                                           the value specified for the        │
  │                                           connection.                        │
  │ --private-key-path                  TEXT  Snowflake private key path.        │
  │                                           Overrides the value specified for  │
  │                                           the connection.                    │
  │ --database,--dbname                 TEXT  Database to use. Overrides the     │
  │                                           value specified for the            │
  │                                           connection.                        │
  │ --schema,--schemaname               TEXT  Database schema to use. Overrides  │
  │                                           the value specified for the        │
  │                                           connection.                        │
  │ --role,--rolename                   TEXT  Role to use. Overrides the value   │
  │                                           specified for the connection.      │
  │ --warehouse                         TEXT  Warehouse to use. Overrides the    │
  │                                           value specified for the            │
  │                                           connection.                        │
  │ --temporary-connection      -x            Uses connection defined with       │
  │                                           command line parameters, instead   │
  │                                           of one defined in config           │
  │ --mfa-passcode                      TEXT  Token to use for multi-factor      │
  │                                           authentication (MFA)               │
  ╰──────────────────────────────────────────────────────────────────────────────╯
  ╭─ Global configuration ───────────────────────────────────────────────────────╮
  │ --format           [TABLE|JSON]  Specifies the output format.                │
  │                                  [default: TABLE]                            │
  │ --verbose  -v                    Displays log entries for log levels `info`  │
  │                                  and higher.                                 │
  │ --debug                          Displays log entries for log levels `debug` │
  │                                  and higher; debug logs contains additional  │
  │                                  information.                                │
  │ --silent                         Turns off intermediate output to console.   │
  ╰──────────────────────────────────────────────────────────────────────────────╯
  
  
  '''
# ---
# name: test_help_messages[spcs.service.resume]
  '''
                                                                                  
   Usage: default spcs service resume [OPTIONS] NAME                              
                                                                                  
   Resumes the service from a SUSPENDED state.                                    
                                                                                  
  ╭─ Arguments ──────────────────────────────────────────────────────────────────╮
  │ *    name      TEXT  Name of the service. [default: None] [required]         │
  ╰──────────────────────────────────────────────────────────────────────────────╯
  ╭─ Options ────────────────────────────────────────────────────────────────────╮
  │ --help  -h        Show this message and exit.                                │
  ╰──────────────────────────────────────────────────────────────────────────────╯
  ╭─ Connection configuration ───────────────────────────────────────────────────╮
  │ --connection,--environment  -c      TEXT  Name of the connection, as defined │
  │                                           in your `config.toml`. Default:    │
  │                                           `default`.                         │
  │ --account,--accountname             TEXT  Name assigned to your Snowflake    │
  │                                           account. Overrides the value       │
  │                                           specified for the connection.      │
  │ --user,--username                   TEXT  Username to connect to Snowflake.  │
  │                                           Overrides the value specified for  │
  │                                           the connection.                    │
  │ --password                          TEXT  Snowflake password. Overrides the  │
  │                                           value specified for the            │
  │                                           connection.                        │
  │ --authenticator                     TEXT  Snowflake authenticator. Overrides │
  │                                           the value specified for the        │
  │                                           connection.                        │
  │ --private-key-path                  TEXT  Snowflake private key path.        │
  │                                           Overrides the value specified for  │
  │                                           the connection.                    │
  │ --database,--dbname                 TEXT  Database to use. Overrides the     │
  │                                           value specified for the            │
  │                                           connection.                        │
  │ --schema,--schemaname               TEXT  Database schema to use. Overrides  │
  │                                           the value specified for the        │
  │                                           connection.                        │
  │ --role,--rolename                   TEXT  Role to use. Overrides the value   │
  │                                           specified for the connection.      │
  │ --warehouse                         TEXT  Warehouse to use. Overrides the    │
  │                                           value specified for the            │
  │                                           connection.                        │
  │ --temporary-connection      -x            Uses connection defined with       │
  │                                           command line parameters, instead   │
  │                                           of one defined in config           │
  │ --mfa-passcode                      TEXT  Token to use for multi-factor      │
  │                                           authentication (MFA)               │
  ╰──────────────────────────────────────────────────────────────────────────────╯
  ╭─ Global configuration ───────────────────────────────────────────────────────╮
  │ --format           [TABLE|JSON]  Specifies the output format.                │
  │                                  [default: TABLE]                            │
  │ --verbose  -v                    Displays log entries for log levels `info`  │
  │                                  and higher.                                 │
  │ --debug                          Displays log entries for log levels `debug` │
  │                                  and higher; debug logs contains additional  │
  │                                  information.                                │
  │ --silent                         Turns off intermediate output to console.   │
  ╰──────────────────────────────────────────────────────────────────────────────╯
  
  
  '''
# ---
# name: test_help_messages[spcs.service.set]
  '''
                                                                                  
   Usage: default spcs service set [OPTIONS] NAME                                 
                                                                                  
   Sets one or more properties for the service.                                   
                                                                                  
  ╭─ Arguments ──────────────────────────────────────────────────────────────────╮
  │ *    name      TEXT  Name of the service. [default: None] [required]         │
  ╰──────────────────────────────────────────────────────────────────────────────╯
  ╭─ Options ────────────────────────────────────────────────────────────────────╮
  │ --min-instances                           INTEGER RANGE     Minimum number   │
  │                                           [x>=1]            of service       │
  │                                                             instances to     │
  │                                                             run.             │
  │ --max-instances                           INTEGER RANGE     Maximum number   │
  │                                           [x>=1]            of service       │
  │                                                             instances to     │
  │                                                             run.             │
  │ --query-warehouse                         TEXT              Warehouse to use │
  │                                                             if a service     │
  │                                                             container        │
  │                                                             connects to      │
  │                                                             Snowflake to     │
  │                                                             execute a query  │
  │                                                             without          │
  │                                                             explicitly       │
  │                                                             specifying a     │
  │                                                             warehouse to     │
  │                                                             use.             │
  │ --auto-resume          --no-auto-resu…                      The service will │
  │                                                             automatically    │
  │                                                             resume when a    │
  │                                                             service function │
  │                                                             or ingress is    │
  │                                                             called.          │
  │ --comment                                 TEXT              Comment for the  │
  │                                                             service.         │
  │ --help             -h                                       Show this        │
  │                                                             message and      │
  │                                                             exit.            │
  ╰──────────────────────────────────────────────────────────────────────────────╯
  ╭─ Connection configuration ───────────────────────────────────────────────────╮
  │ --connection,--environment  -c      TEXT  Name of the connection, as defined │
  │                                           in your `config.toml`. Default:    │
  │                                           `default`.                         │
  │ --account,--accountname             TEXT  Name assigned to your Snowflake    │
  │                                           account. Overrides the value       │
  │                                           specified for the connection.      │
  │ --user,--username                   TEXT  Username to connect to Snowflake.  │
  │                                           Overrides the value specified for  │
  │                                           the connection.                    │
  │ --password                          TEXT  Snowflake password. Overrides the  │
  │                                           value specified for the            │
  │                                           connection.                        │
  │ --authenticator                     TEXT  Snowflake authenticator. Overrides │
  │                                           the value specified for the        │
  │                                           connection.                        │
  │ --private-key-path                  TEXT  Snowflake private key path.        │
  │                                           Overrides the value specified for  │
  │                                           the connection.                    │
  │ --database,--dbname                 TEXT  Database to use. Overrides the     │
  │                                           value specified for the            │
  │                                           connection.                        │
  │ --schema,--schemaname               TEXT  Database schema to use. Overrides  │
  │                                           the value specified for the        │
  │                                           connection.                        │
  │ --role,--rolename                   TEXT  Role to use. Overrides the value   │
  │                                           specified for the connection.      │
  │ --warehouse                         TEXT  Warehouse to use. Overrides the    │
  │                                           value specified for the            │
  │                                           connection.                        │
  │ --temporary-connection      -x            Uses connection defined with       │
  │                                           command line parameters, instead   │
  │                                           of one defined in config           │
  │ --mfa-passcode                      TEXT  Token to use for multi-factor      │
  │                                           authentication (MFA)               │
  ╰──────────────────────────────────────────────────────────────────────────────╯
  ╭─ Global configuration ───────────────────────────────────────────────────────╮
  │ --format           [TABLE|JSON]  Specifies the output format.                │
  │                                  [default: TABLE]                            │
  │ --verbose  -v                    Displays log entries for log levels `info`  │
  │                                  and higher.                                 │
  │ --debug                          Displays log entries for log levels `debug` │
  │                                  and higher; debug logs contains additional  │
  │                                  information.                                │
  │ --silent                         Turns off intermediate output to console.   │
  ╰──────────────────────────────────────────────────────────────────────────────╯
  
  
  '''
# ---
# name: test_help_messages[spcs.service.status]
  '''
                                                                                  
   Usage: default spcs service status [OPTIONS] NAME                              
                                                                                  
   Retrieves the status of a service.                                             
                                                                                  
  ╭─ Arguments ──────────────────────────────────────────────────────────────────╮
  │ *    name      TEXT  Name of the service. [default: None] [required]         │
  ╰──────────────────────────────────────────────────────────────────────────────╯
  ╭─ Options ────────────────────────────────────────────────────────────────────╮
  │ --help  -h        Show this message and exit.                                │
  ╰──────────────────────────────────────────────────────────────────────────────╯
  ╭─ Connection configuration ───────────────────────────────────────────────────╮
  │ --connection,--environment  -c      TEXT  Name of the connection, as defined │
  │                                           in your `config.toml`. Default:    │
  │                                           `default`.                         │
  │ --account,--accountname             TEXT  Name assigned to your Snowflake    │
  │                                           account. Overrides the value       │
  │                                           specified for the connection.      │
  │ --user,--username                   TEXT  Username to connect to Snowflake.  │
  │                                           Overrides the value specified for  │
  │                                           the connection.                    │
  │ --password                          TEXT  Snowflake password. Overrides the  │
  │                                           value specified for the            │
  │                                           connection.                        │
  │ --authenticator                     TEXT  Snowflake authenticator. Overrides │
  │                                           the value specified for the        │
  │                                           connection.                        │
  │ --private-key-path                  TEXT  Snowflake private key path.        │
  │                                           Overrides the value specified for  │
  │                                           the connection.                    │
  │ --database,--dbname                 TEXT  Database to use. Overrides the     │
  │                                           value specified for the            │
  │                                           connection.                        │
  │ --schema,--schemaname               TEXT  Database schema to use. Overrides  │
  │                                           the value specified for the        │
  │                                           connection.                        │
  │ --role,--rolename                   TEXT  Role to use. Overrides the value   │
  │                                           specified for the connection.      │
  │ --warehouse                         TEXT  Warehouse to use. Overrides the    │
  │                                           value specified for the            │
  │                                           connection.                        │
  │ --temporary-connection      -x            Uses connection defined with       │
  │                                           command line parameters, instead   │
  │                                           of one defined in config           │
  │ --mfa-passcode                      TEXT  Token to use for multi-factor      │
  │                                           authentication (MFA)               │
  ╰──────────────────────────────────────────────────────────────────────────────╯
  ╭─ Global configuration ───────────────────────────────────────────────────────╮
  │ --format           [TABLE|JSON]  Specifies the output format.                │
  │                                  [default: TABLE]                            │
  │ --verbose  -v                    Displays log entries for log levels `info`  │
  │                                  and higher.                                 │
  │ --debug                          Displays log entries for log levels `debug` │
  │                                  and higher; debug logs contains additional  │
  │                                  information.                                │
  │ --silent                         Turns off intermediate output to console.   │
  ╰──────────────────────────────────────────────────────────────────────────────╯
  
  
  '''
# ---
# name: test_help_messages[spcs.service.suspend]
  '''
                                                                                  
   Usage: default spcs service suspend [OPTIONS] NAME                             
                                                                                  
   Suspends the service, shutting down and deleting all its containers.           
                                                                                  
  ╭─ Arguments ──────────────────────────────────────────────────────────────────╮
  │ *    name      TEXT  Name of the service. [default: None] [required]         │
  ╰──────────────────────────────────────────────────────────────────────────────╯
  ╭─ Options ────────────────────────────────────────────────────────────────────╮
  │ --help  -h        Show this message and exit.                                │
  ╰──────────────────────────────────────────────────────────────────────────────╯
  ╭─ Connection configuration ───────────────────────────────────────────────────╮
  │ --connection,--environment  -c      TEXT  Name of the connection, as defined │
  │                                           in your `config.toml`. Default:    │
  │                                           `default`.                         │
  │ --account,--accountname             TEXT  Name assigned to your Snowflake    │
  │                                           account. Overrides the value       │
  │                                           specified for the connection.      │
  │ --user,--username                   TEXT  Username to connect to Snowflake.  │
  │                                           Overrides the value specified for  │
  │                                           the connection.                    │
  │ --password                          TEXT  Snowflake password. Overrides the  │
  │                                           value specified for the            │
  │                                           connection.                        │
  │ --authenticator                     TEXT  Snowflake authenticator. Overrides │
  │                                           the value specified for the        │
  │                                           connection.                        │
  │ --private-key-path                  TEXT  Snowflake private key path.        │
  │                                           Overrides the value specified for  │
  │                                           the connection.                    │
  │ --database,--dbname                 TEXT  Database to use. Overrides the     │
  │                                           value specified for the            │
  │                                           connection.                        │
  │ --schema,--schemaname               TEXT  Database schema to use. Overrides  │
  │                                           the value specified for the        │
  │                                           connection.                        │
  │ --role,--rolename                   TEXT  Role to use. Overrides the value   │
  │                                           specified for the connection.      │
  │ --warehouse                         TEXT  Warehouse to use. Overrides the    │
  │                                           value specified for the            │
  │                                           connection.                        │
  │ --temporary-connection      -x            Uses connection defined with       │
  │                                           command line parameters, instead   │
  │                                           of one defined in config           │
  │ --mfa-passcode                      TEXT  Token to use for multi-factor      │
  │                                           authentication (MFA)               │
  ╰──────────────────────────────────────────────────────────────────────────────╯
  ╭─ Global configuration ───────────────────────────────────────────────────────╮
  │ --format           [TABLE|JSON]  Specifies the output format.                │
  │                                  [default: TABLE]                            │
  │ --verbose  -v                    Displays log entries for log levels `info`  │
  │                                  and higher.                                 │
  │ --debug                          Displays log entries for log levels `debug` │
  │                                  and higher; debug logs contains additional  │
  │                                  information.                                │
  │ --silent                         Turns off intermediate output to console.   │
  ╰──────────────────────────────────────────────────────────────────────────────╯
  
  
  '''
# ---
# name: test_help_messages[spcs.service.unset]
  '''
                                                                                  
   Usage: default spcs service unset [OPTIONS] NAME                               
                                                                                  
   Resets one or more properties for the service to their default value(s).       
                                                                                  
  ╭─ Arguments ──────────────────────────────────────────────────────────────────╮
  │ *    name      TEXT  Name of the service. [default: None] [required]         │
  ╰──────────────────────────────────────────────────────────────────────────────╯
  ╭─ Options ────────────────────────────────────────────────────────────────────╮
  │ --min-instances              Reset the MIN_INSTANCES property - Minimum      │
  │                              number of service instances to run.             │
  │ --max-instances              Reset the MAX_INSTANCES property - Maximum      │
  │                              number of service instances to run.             │
  │ --query-warehouse            Reset the QUERY_WAREHOUSE property - Warehouse  │
  │                              to use if a service container connects to       │
  │                              Snowflake to execute a query without explicitly │
  │                              specifying a warehouse to use.                  │
  │ --auto-resume                Reset the AUTO_RESUME property - The service    │
  │                              will automatically resume when a service        │
  │                              function or ingress is called.                  │
  │ --comment                    Reset the COMMENT property - Comment for the    │
  │                              service.                                        │
  │ --help             -h        Show this message and exit.                     │
  ╰──────────────────────────────────────────────────────────────────────────────╯
  ╭─ Connection configuration ───────────────────────────────────────────────────╮
  │ --connection,--environment  -c      TEXT  Name of the connection, as defined │
  │                                           in your `config.toml`. Default:    │
  │                                           `default`.                         │
  │ --account,--accountname             TEXT  Name assigned to your Snowflake    │
  │                                           account. Overrides the value       │
  │                                           specified for the connection.      │
  │ --user,--username                   TEXT  Username to connect to Snowflake.  │
  │                                           Overrides the value specified for  │
  │                                           the connection.                    │
  │ --password                          TEXT  Snowflake password. Overrides the  │
  │                                           value specified for the            │
  │                                           connection.                        │
  │ --authenticator                     TEXT  Snowflake authenticator. Overrides │
  │                                           the value specified for the        │
  │                                           connection.                        │
  │ --private-key-path                  TEXT  Snowflake private key path.        │
  │                                           Overrides the value specified for  │
  │                                           the connection.                    │
  │ --database,--dbname                 TEXT  Database to use. Overrides the     │
  │                                           value specified for the            │
  │                                           connection.                        │
  │ --schema,--schemaname               TEXT  Database schema to use. Overrides  │
  │                                           the value specified for the        │
  │                                           connection.                        │
  │ --role,--rolename                   TEXT  Role to use. Overrides the value   │
  │                                           specified for the connection.      │
  │ --warehouse                         TEXT  Warehouse to use. Overrides the    │
  │                                           value specified for the            │
  │                                           connection.                        │
  │ --temporary-connection      -x            Uses connection defined with       │
  │                                           command line parameters, instead   │
  │                                           of one defined in config           │
  │ --mfa-passcode                      TEXT  Token to use for multi-factor      │
  │                                           authentication (MFA)               │
  ╰──────────────────────────────────────────────────────────────────────────────╯
  ╭─ Global configuration ───────────────────────────────────────────────────────╮
  │ --format           [TABLE|JSON]  Specifies the output format.                │
  │                                  [default: TABLE]                            │
  │ --verbose  -v                    Displays log entries for log levels `info`  │
  │                                  and higher.                                 │
  │ --debug                          Displays log entries for log levels `debug` │
  │                                  and higher; debug logs contains additional  │
  │                                  information.                                │
  │ --silent                         Turns off intermediate output to console.   │
  ╰──────────────────────────────────────────────────────────────────────────────╯
  
  
  '''
# ---
# name: test_help_messages[spcs.service.upgrade]
  '''
                                                                                  
   Usage: default spcs service upgrade [OPTIONS] NAME                             
                                                                                  
   Updates an existing service with a new specification file.                     
                                                                                  
  ╭─ Arguments ──────────────────────────────────────────────────────────────────╮
  │ *    name      TEXT  Name of the service. [default: None] [required]         │
  ╰──────────────────────────────────────────────────────────────────────────────╯
  ╭─ Options ────────────────────────────────────────────────────────────────────╮
  │ *  --spec-path          FILE  Path to service specification file.            │
  │                               [default: None]                                │
  │                               [required]                                     │
  │    --help       -h            Show this message and exit.                    │
  ╰──────────────────────────────────────────────────────────────────────────────╯
  ╭─ Connection configuration ───────────────────────────────────────────────────╮
  │ --connection,--environment  -c      TEXT  Name of the connection, as defined │
  │                                           in your `config.toml`. Default:    │
  │                                           `default`.                         │
  │ --account,--accountname             TEXT  Name assigned to your Snowflake    │
  │                                           account. Overrides the value       │
  │                                           specified for the connection.      │
  │ --user,--username                   TEXT  Username to connect to Snowflake.  │
  │                                           Overrides the value specified for  │
  │                                           the connection.                    │
  │ --password                          TEXT  Snowflake password. Overrides the  │
  │                                           value specified for the            │
  │                                           connection.                        │
  │ --authenticator                     TEXT  Snowflake authenticator. Overrides │
  │                                           the value specified for the        │
  │                                           connection.                        │
  │ --private-key-path                  TEXT  Snowflake private key path.        │
  │                                           Overrides the value specified for  │
  │                                           the connection.                    │
  │ --database,--dbname                 TEXT  Database to use. Overrides the     │
  │                                           value specified for the            │
  │                                           connection.                        │
  │ --schema,--schemaname               TEXT  Database schema to use. Overrides  │
  │                                           the value specified for the        │
  │                                           connection.                        │
  │ --role,--rolename                   TEXT  Role to use. Overrides the value   │
  │                                           specified for the connection.      │
  │ --warehouse                         TEXT  Warehouse to use. Overrides the    │
  │                                           value specified for the            │
  │                                           connection.                        │
  │ --temporary-connection      -x            Uses connection defined with       │
  │                                           command line parameters, instead   │
  │                                           of one defined in config           │
  │ --mfa-passcode                      TEXT  Token to use for multi-factor      │
  │                                           authentication (MFA)               │
  ╰──────────────────────────────────────────────────────────────────────────────╯
  ╭─ Global configuration ───────────────────────────────────────────────────────╮
  │ --format           [TABLE|JSON]  Specifies the output format.                │
  │                                  [default: TABLE]                            │
  │ --verbose  -v                    Displays log entries for log levels `info`  │
  │                                  and higher.                                 │
  │ --debug                          Displays log entries for log levels `debug` │
  │                                  and higher; debug logs contains additional  │
  │                                  information.                                │
  │ --silent                         Turns off intermediate output to console.   │
  ╰──────────────────────────────────────────────────────────────────────────────╯
  
  
  '''
# ---
# name: test_help_messages[spcs.service]
  '''
                                                                                  
   Usage: default spcs service [OPTIONS] COMMAND [ARGS]...                        
                                                                                  
   Manages Snowpark Container Services services.                                  
                                                                                  
  ╭─ Options ────────────────────────────────────────────────────────────────────╮
  │ --help  -h        Show this message and exit.                                │
  ╰──────────────────────────────────────────────────────────────────────────────╯
  ╭─ Commands ───────────────────────────────────────────────────────────────────╮
  │ create          Creates a new service in the current schema.                 │
  │ list-endpoints  Lists the endpoints in a service.                            │
  │ logs            Retrieves local logs from a service container.               │
  │ resume          Resumes the service from a SUSPENDED state.                  │
  │ set             Sets one or more properties for the service.                 │
  │ status          Retrieves the status of a service.                           │
  │ suspend         Suspends the service, shutting down and deleting all its     │
  │                 containers.                                                  │
  │ unset           Resets one or more properties for the service to their       │
  │                 default value(s).                                            │
  │ upgrade         Updates an existing service with a new specification file.   │
  ╰──────────────────────────────────────────────────────────────────────────────╯
  
  
  '''
# ---
# name: test_help_messages[spcs]
  '''
                                                                                  
   Usage: default spcs [OPTIONS] COMMAND [ARGS]...                                
                                                                                  
   Manages Snowpark Container Services compute pools, services, image registries, 
   and image repositories.                                                        
                                                                                  
  ╭─ Options ────────────────────────────────────────────────────────────────────╮
  │ --help  -h        Show this message and exit.                                │
  ╰──────────────────────────────────────────────────────────────────────────────╯
  ╭─ Commands ───────────────────────────────────────────────────────────────────╮
  │ compute-pool                  Manages compute pools.                         │
  │ image-registry                Manages image registries.                      │
  │ image-repository              Manages image repositories.                    │
  │ service                       Manages services.                              │
  ╰──────────────────────────────────────────────────────────────────────────────╯
  
  
  '''
# ---
# name: test_help_messages[sql]
  '''
                                                                                  
   Usage: default sql [OPTIONS]                                                   
                                                                                  
   Executes Snowflake query.                                                      
   Query to execute can be specified using query option, filename option (all     
   queries from file will be executed) or via stdin by piping output from other   
   command. For example `cat my.sql | snow sql -i`.                               
                                                                                  
  ╭─ Options ────────────────────────────────────────────────────────────────────╮
  │ --query     -q      TEXT  Query to execute. [default: None]                  │
  │ --filename  -f      FILE  File to execute. [default: None]                   │
  │ --stdin     -i            Read the query from standard input. Use it when    │
  │                           piping input to this command.                      │
  │ --help      -h            Show this message and exit.                        │
  ╰──────────────────────────────────────────────────────────────────────────────╯
  ╭─ Connection configuration ───────────────────────────────────────────────────╮
  │ --connection,--environment  -c      TEXT  Name of the connection, as defined │
  │                                           in your `config.toml`. Default:    │
  │                                           `default`.                         │
  │ --account,--accountname             TEXT  Name assigned to your Snowflake    │
  │                                           account. Overrides the value       │
  │                                           specified for the connection.      │
  │ --user,--username                   TEXT  Username to connect to Snowflake.  │
  │                                           Overrides the value specified for  │
  │                                           the connection.                    │
  │ --password                          TEXT  Snowflake password. Overrides the  │
  │                                           value specified for the            │
  │                                           connection.                        │
  │ --authenticator                     TEXT  Snowflake authenticator. Overrides │
  │                                           the value specified for the        │
  │                                           connection.                        │
  │ --private-key-path                  TEXT  Snowflake private key path.        │
  │                                           Overrides the value specified for  │
  │                                           the connection.                    │
  │ --database,--dbname                 TEXT  Database to use. Overrides the     │
  │                                           value specified for the            │
  │                                           connection.                        │
  │ --schema,--schemaname               TEXT  Database schema to use. Overrides  │
  │                                           the value specified for the        │
  │                                           connection.                        │
  │ --role,--rolename                   TEXT  Role to use. Overrides the value   │
  │                                           specified for the connection.      │
  │ --warehouse                         TEXT  Warehouse to use. Overrides the    │
  │                                           value specified for the            │
  │                                           connection.                        │
  │ --temporary-connection      -x            Uses connection defined with       │
  │                                           command line parameters, instead   │
  │                                           of one defined in config           │
  │ --mfa-passcode                      TEXT  Token to use for multi-factor      │
  │                                           authentication (MFA)               │
  ╰──────────────────────────────────────────────────────────────────────────────╯
  ╭─ Global configuration ───────────────────────────────────────────────────────╮
  │ --format           [TABLE|JSON]  Specifies the output format.                │
  │                                  [default: TABLE]                            │
  │ --verbose  -v                    Displays log entries for log levels `info`  │
  │                                  and higher.                                 │
  │ --debug                          Displays log entries for log levels `debug` │
  │                                  and higher; debug logs contains additional  │
  │                                  information.                                │
  │ --silent                         Turns off intermediate output to console.   │
  ╰──────────────────────────────────────────────────────────────────────────────╯
  
  
  '''
# ---
# name: test_help_messages[streamlit.deploy]
  '''
                                                                                  
   Usage: default streamlit deploy [OPTIONS]                                      
                                                                                  
   Deploys a Streamlit dashboard defined in project definition file               
   (snowflake.yml). By default, the command will upload environment.yml and       
   pages/ folder if present. If stage name is not specified then 'streamlit'      
   stage will be used. If stage does not exist it will be created by this         
   command.                                                                       
                                                                                  
  ╭─ Options ────────────────────────────────────────────────────────────────────╮
  │ --replace                Replace the Streamlit if it already exists.         │
  │ --open                   Whether to open Streamlit in a browser.             │
  │ --project  -p      TEXT  Path where the Streamlit project resides. Defaults  │
  │                          to current working directory.                       │
  │ --help     -h            Show this message and exit.                         │
  ╰──────────────────────────────────────────────────────────────────────────────╯
  ╭─ Connection configuration ───────────────────────────────────────────────────╮
  │ --connection,--environment  -c      TEXT  Name of the connection, as defined │
  │                                           in your `config.toml`. Default:    │
  │                                           `default`.                         │
  │ --account,--accountname             TEXT  Name assigned to your Snowflake    │
  │                                           account. Overrides the value       │
  │                                           specified for the connection.      │
  │ --user,--username                   TEXT  Username to connect to Snowflake.  │
  │                                           Overrides the value specified for  │
  │                                           the connection.                    │
  │ --password                          TEXT  Snowflake password. Overrides the  │
  │                                           value specified for the            │
  │                                           connection.                        │
  │ --authenticator                     TEXT  Snowflake authenticator. Overrides │
  │                                           the value specified for the        │
  │                                           connection.                        │
  │ --private-key-path                  TEXT  Snowflake private key path.        │
  │                                           Overrides the value specified for  │
  │                                           the connection.                    │
  │ --database,--dbname                 TEXT  Database to use. Overrides the     │
  │                                           value specified for the            │
  │                                           connection.                        │
  │ --schema,--schemaname               TEXT  Database schema to use. Overrides  │
  │                                           the value specified for the        │
  │                                           connection.                        │
  │ --role,--rolename                   TEXT  Role to use. Overrides the value   │
  │                                           specified for the connection.      │
  │ --warehouse                         TEXT  Warehouse to use. Overrides the    │
  │                                           value specified for the            │
  │                                           connection.                        │
  │ --temporary-connection      -x            Uses connection defined with       │
  │                                           command line parameters, instead   │
  │                                           of one defined in config           │
  │ --mfa-passcode                      TEXT  Token to use for multi-factor      │
  │                                           authentication (MFA)               │
  ╰──────────────────────────────────────────────────────────────────────────────╯
  ╭─ Global configuration ───────────────────────────────────────────────────────╮
  │ --format           [TABLE|JSON]  Specifies the output format.                │
  │                                  [default: TABLE]                            │
  │ --verbose  -v                    Displays log entries for log levels `info`  │
  │                                  and higher.                                 │
  │ --debug                          Displays log entries for log levels `debug` │
  │                                  and higher; debug logs contains additional  │
  │                                  information.                                │
  │ --silent                         Turns off intermediate output to console.   │
  ╰──────────────────────────────────────────────────────────────────────────────╯
  
  
  '''
# ---
# name: test_help_messages[streamlit.get-url]
  '''
                                                                                  
   Usage: default streamlit get-url [OPTIONS] NAME                                
                                                                                  
   Returns url to provided streamlit app                                          
                                                                                  
  ╭─ Arguments ──────────────────────────────────────────────────────────────────╮
  │ *    name      TEXT  Name of the Streamlit app. [default: None] [required]   │
  ╰──────────────────────────────────────────────────────────────────────────────╯
  ╭─ Options ────────────────────────────────────────────────────────────────────╮
  │ --open            Whether to open Streamlit in a browser.                    │
  │ --help  -h        Show this message and exit.                                │
  ╰──────────────────────────────────────────────────────────────────────────────╯
  ╭─ Connection configuration ───────────────────────────────────────────────────╮
  │ --connection,--environment  -c      TEXT  Name of the connection, as defined │
  │                                           in your `config.toml`. Default:    │
  │                                           `default`.                         │
  │ --account,--accountname             TEXT  Name assigned to your Snowflake    │
  │                                           account. Overrides the value       │
  │                                           specified for the connection.      │
  │ --user,--username                   TEXT  Username to connect to Snowflake.  │
  │                                           Overrides the value specified for  │
  │                                           the connection.                    │
  │ --password                          TEXT  Snowflake password. Overrides the  │
  │                                           value specified for the            │
  │                                           connection.                        │
  │ --authenticator                     TEXT  Snowflake authenticator. Overrides │
  │                                           the value specified for the        │
  │                                           connection.                        │
  │ --private-key-path                  TEXT  Snowflake private key path.        │
  │                                           Overrides the value specified for  │
  │                                           the connection.                    │
  │ --database,--dbname                 TEXT  Database to use. Overrides the     │
  │                                           value specified for the            │
  │                                           connection.                        │
  │ --schema,--schemaname               TEXT  Database schema to use. Overrides  │
  │                                           the value specified for the        │
  │                                           connection.                        │
  │ --role,--rolename                   TEXT  Role to use. Overrides the value   │
  │                                           specified for the connection.      │
  │ --warehouse                         TEXT  Warehouse to use. Overrides the    │
  │                                           value specified for the            │
  │                                           connection.                        │
  │ --temporary-connection      -x            Uses connection defined with       │
  │                                           command line parameters, instead   │
  │                                           of one defined in config           │
  │ --mfa-passcode                      TEXT  Token to use for multi-factor      │
  │                                           authentication (MFA)               │
  ╰──────────────────────────────────────────────────────────────────────────────╯
  ╭─ Global configuration ───────────────────────────────────────────────────────╮
  │ --format           [TABLE|JSON]  Specifies the output format.                │
  │                                  [default: TABLE]                            │
  │ --verbose  -v                    Displays log entries for log levels `info`  │
  │                                  and higher.                                 │
  │ --debug                          Displays log entries for log levels `debug` │
  │                                  and higher; debug logs contains additional  │
  │                                  information.                                │
  │ --silent                         Turns off intermediate output to console.   │
  ╰──────────────────────────────────────────────────────────────────────────────╯
  
  
  '''
# ---
# name: test_help_messages[streamlit.init]
  '''
                                                                                  
   Usage: default streamlit init [OPTIONS] [PROJECT_NAME]                         
                                                                                  
   Initializes this directory with a sample set of files for creating a Streamlit 
   project.                                                                       
                                                                                  
  ╭─ Arguments ──────────────────────────────────────────────────────────────────╮
  │   project_name      [PROJECT_NAME]  Name of the Streamlit project you want   │
  │                                     to create.                               │
  │                                     [default: example_streamlit]             │
  ╰──────────────────────────────────────────────────────────────────────────────╯
  ╭─ Options ────────────────────────────────────────────────────────────────────╮
  │ --help  -h        Show this message and exit.                                │
  ╰──────────────────────────────────────────────────────────────────────────────╯
  ╭─ Global configuration ───────────────────────────────────────────────────────╮
  │ --format           [TABLE|JSON]  Specifies the output format.                │
  │                                  [default: TABLE]                            │
  │ --verbose  -v                    Displays log entries for log levels `info`  │
  │                                  and higher.                                 │
  │ --debug                          Displays log entries for log levels `debug` │
  │                                  and higher; debug logs contains additional  │
  │                                  information.                                │
  │ --silent                         Turns off intermediate output to console.   │
  ╰──────────────────────────────────────────────────────────────────────────────╯
  
  
  '''
# ---
# name: test_help_messages[streamlit.share]
  '''
                                                                                  
   Usage: default streamlit share [OPTIONS] NAME TO_ROLE                          
                                                                                  
   Shares a Streamlit app with another role.                                      
                                                                                  
  ╭─ Arguments ──────────────────────────────────────────────────────────────────╮
  │ *    name         TEXT  Name of streamlit to share. [default: None]          │
  │                         [required]                                           │
  │ *    to_role      TEXT  Role that streamlit should be shared with.           │
  │                         [default: None]                                      │
  │                         [required]                                           │
  ╰──────────────────────────────────────────────────────────────────────────────╯
  ╭─ Options ────────────────────────────────────────────────────────────────────╮
  │ --help  -h        Show this message and exit.                                │
  ╰──────────────────────────────────────────────────────────────────────────────╯
  ╭─ Connection configuration ───────────────────────────────────────────────────╮
  │ --connection,--environment  -c      TEXT  Name of the connection, as defined │
  │                                           in your `config.toml`. Default:    │
  │                                           `default`.                         │
  │ --account,--accountname             TEXT  Name assigned to your Snowflake    │
  │                                           account. Overrides the value       │
  │                                           specified for the connection.      │
  │ --user,--username                   TEXT  Username to connect to Snowflake.  │
  │                                           Overrides the value specified for  │
  │                                           the connection.                    │
  │ --password                          TEXT  Snowflake password. Overrides the  │
  │                                           value specified for the            │
  │                                           connection.                        │
  │ --authenticator                     TEXT  Snowflake authenticator. Overrides │
  │                                           the value specified for the        │
  │                                           connection.                        │
  │ --private-key-path                  TEXT  Snowflake private key path.        │
  │                                           Overrides the value specified for  │
  │                                           the connection.                    │
  │ --database,--dbname                 TEXT  Database to use. Overrides the     │
  │                                           value specified for the            │
  │                                           connection.                        │
  │ --schema,--schemaname               TEXT  Database schema to use. Overrides  │
  │                                           the value specified for the        │
  │                                           connection.                        │
  │ --role,--rolename                   TEXT  Role to use. Overrides the value   │
  │                                           specified for the connection.      │
  │ --warehouse                         TEXT  Warehouse to use. Overrides the    │
  │                                           value specified for the            │
  │                                           connection.                        │
  │ --temporary-connection      -x            Uses connection defined with       │
  │                                           command line parameters, instead   │
  │                                           of one defined in config           │
  │ --mfa-passcode                      TEXT  Token to use for multi-factor      │
  │                                           authentication (MFA)               │
  ╰──────────────────────────────────────────────────────────────────────────────╯
  ╭─ Global configuration ───────────────────────────────────────────────────────╮
  │ --format           [TABLE|JSON]  Specifies the output format.                │
  │                                  [default: TABLE]                            │
  │ --verbose  -v                    Displays log entries for log levels `info`  │
  │                                  and higher.                                 │
  │ --debug                          Displays log entries for log levels `debug` │
  │                                  and higher; debug logs contains additional  │
  │                                  information.                                │
  │ --silent                         Turns off intermediate output to console.   │
  ╰──────────────────────────────────────────────────────────────────────────────╯
  
  
  '''
# ---
# name: test_help_messages[streamlit]
  '''
                                                                                  
   Usage: default streamlit [OPTIONS] COMMAND [ARGS]...                           
                                                                                  
   Manages Streamlit in Snowflake.                                                
                                                                                  
  ╭─ Options ────────────────────────────────────────────────────────────────────╮
  │ --help  -h        Show this message and exit.                                │
  ╰──────────────────────────────────────────────────────────────────────────────╯
  ╭─ Commands ───────────────────────────────────────────────────────────────────╮
  │ deploy   Deploys a Streamlit dashboard defined in project definition file    │
  │          (snowflake.yml). By default, the command will upload                │
  │          environment.yml and pages/ folder if present. If stage name is not  │
  │          specified then 'streamlit' stage will be used. If stage does not    │
  │          exist it will be created by this command.                           │
  │ get-url  Returns url to provided streamlit app                               │
  │ init     Initializes this directory with a sample set of files for creating  │
  │          a Streamlit project.                                                │
  │ share    Shares a Streamlit app with another role.                           │
  ╰──────────────────────────────────────────────────────────────────────────────╯
  
  
  '''
# ---<|MERGE_RESOLUTION|>--- conflicted
+++ resolved
@@ -1029,15 +1029,10 @@
   │ --help  -h        Show this message and exit.                                │
   ╰──────────────────────────────────────────────────────────────────────────────╯
   ╭─ Commands ───────────────────────────────────────────────────────────────────╮
-<<<<<<< HEAD
   │ fetch             Fetch changes from origin to snowflake repository.         │
   │ list-branches     List all branches in the repository.                       │
+  │ list-files        List files from given state of git repository.             │
   │ list-tags         List all tags in the repository.                           │
-=======
-  │ list-branches      List all branches in the repository.                      │
-  │ list-files         List files from given state of git repository.            │
-  │ list-tags          List all tags in the repository.                          │
->>>>>>> 171b6643
   ╰──────────────────────────────────────────────────────────────────────────────╯
   
   
