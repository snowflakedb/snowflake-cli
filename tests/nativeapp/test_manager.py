--- conflicted
+++ resolved
@@ -27,14 +27,10 @@
     _get_paths_to_sync,
     ensure_correct_owner,
 )
-<<<<<<< HEAD
-from snowflake.cli.plugins.object.stage.diff import (
+from snowflake.cli.plugins.stage.diff import (
     DiffResult,
     filter_from_diff,
 )
-=======
-from snowflake.cli.plugins.stage.diff import DiffResult
->>>>>>> f817a520
 from snowflake.connector import ProgrammingError
 from snowflake.connector.cursor import DictCursor
 
