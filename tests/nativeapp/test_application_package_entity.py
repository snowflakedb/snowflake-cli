# Copyright (c) 2024 Snowflake Inc.
#
# Licensed under the Apache License, Version 2.0 (the "License");
# you may not use this file except in compliance with the License.
# You may obtain a copy of the License at
#
# http://www.apache.org/licenses/LICENSE-2.0
#
# Unless required by applicable law or agreed to in writing, software
# distributed under the License is distributed on an "AS IS" BASIS,
# WITHOUT WARRANTIES OR CONDITIONS OF ANY KIND, either express or implied.
# See the License for the specific language governing permissions and
# limitations under the License.
from __future__ import annotations

from datetime import datetime
from pathlib import Path
from unittest import mock

import pytest
import pytz
import yaml
from click import ClickException, UsageError
from snowflake.cli._plugins.connection.util import UIParameter
from snowflake.cli._plugins.nativeapp.constants import (
    LOOSE_FILES_MAGIC_VERSION,
    SPECIAL_COMMENT,
)
from snowflake.cli._plugins.nativeapp.entities.application_package import (
    ApplicationPackageEntity,
    ApplicationPackageEntityModel,
)
from snowflake.cli._plugins.stage.manager import DefaultStagePathParts
from snowflake.cli._plugins.workspace.context import ActionContext, WorkspaceContext
from snowflake.cli.api.console import cli_console
from snowflake.connector.cursor import DictCursor

from tests.nativeapp.factories import (
    ApplicationEntityModelFactory,
    ApplicationPackageEntityModelFactory,
    ProjectV2Factory,
)
from tests.nativeapp.utils import (
    APP_PACKAGE_ENTITY,
    APPLICATION_PACKAGE_ENTITY_MODULE,
    SQL_EXECUTOR_EXECUTE,
    SQL_FACADE_ADD_ACCOUNTS_TO_RELEASE_CHANNEL,
    SQL_FACADE_ADD_VERSION_TO_RELEASE_CHANNEL,
    SQL_FACADE_GET_UI_PARAMETER,
    SQL_FACADE_MODIFY_RELEASE_DIRECTIVE,
    SQL_FACADE_REMOVE_ACCOUNTS_FROM_RELEASE_CHANNEL,
    SQL_FACADE_REMOVE_VERSION_FROM_RELEASE_CHANNEL,
    SQL_FACADE_SET_RELEASE_DIRECTIVE,
    SQL_FACADE_SHOW_RELEASE_CHANNELS,
    SQL_FACADE_SHOW_RELEASE_DIRECTIVES,
    SQL_FACADE_SHOW_VERSIONS,
    SQL_FACADE_UNSET_RELEASE_DIRECTIVE,
    mock_execute_helper,
)


def _get_app_pkg_entity(
    project_directory, test_dir="workspaces_simple", package_overrides=None
):
    with project_directory(test_dir) as project_root:
        with Path(project_root / "snowflake.yml").open() as definition_file_path:
            project_definition = yaml.safe_load(definition_file_path)
            project_definition["entities"]["pkg"] = dict(
                project_definition["entities"]["pkg"], **(package_overrides or {})
            )
            model = ApplicationPackageEntityModel(
                **project_definition["entities"]["pkg"]
            )
            mock_console = mock.MagicMock()
            workspace_ctx = WorkspaceContext(
                console=mock_console,
                project_root=project_root,
                get_default_role=lambda: "app_role",
                get_default_warehouse=lambda: "wh",
            )
            action_ctx = ActionContext(
                get_entity=lambda *args: None,
            )
            return (
                ApplicationPackageEntity(model, workspace_ctx),
                action_ctx,
                mock_console,
            )


def package_with_subdir_factory():
    ProjectV2Factory(
        pdf__entities=dict(
            pkg=ApplicationPackageEntityModelFactory(
                identifier="myapp_pkg", stage_subdirectory="v1"
            ),
            app=ApplicationEntityModelFactory(
                identifier="myapp",
                fromm__target="pkg",
            ),
        ),
        files={
            "setup.sql": "SELECT 1;",
            "README.md": "Hello!",
            "manifest.yml": "\n",
        },
    )


def test_bundle_with_subdir(project_directory):
    package_with_subdir_factory()
    app_pkg, bundle_ctx, mock_console = _get_app_pkg_entity(
        project_directory, package_overrides={"stage_subdirectory": "v1"}
    )

    bundle_result = app_pkg.action_bundle(bundle_ctx)

    deploy_root = bundle_result.deploy_root()
    assert (deploy_root / "README.md").exists()
    assert (deploy_root / "manifest.yml").exists()
    assert (deploy_root / "setup_script.sql").exists()


def test_bundle(project_directory):
    app_pkg, bundle_ctx, mock_console = _get_app_pkg_entity(project_directory)

    bundle_result = app_pkg.action_bundle(bundle_ctx)

    deploy_root = bundle_result.deploy_root()
    assert (deploy_root / "README.md").exists()
    assert (deploy_root / "manifest.yml").exists()
    assert (deploy_root / "setup_script.sql").exists()


@mock.patch(SQL_EXECUTOR_EXECUTE)
@mock.patch(f"{APP_PACKAGE_ENTITY}.execute_post_deploy_hooks")
@mock.patch(f"{APP_PACKAGE_ENTITY}.validate_setup_script")
@mock.patch(f"{APPLICATION_PACKAGE_ENTITY_MODULE}.sync_deploy_root_with_stage")
@mock.patch(SQL_FACADE_GET_UI_PARAMETER, return_value="ENABLED")
def test_deploy(
    mock_get_parameter,
    mock_sync,
    mock_validate,
    mock_execute_post_deploy_hooks,
    mock_execute,
    project_directory,
    mock_cursor,
):
    side_effects, expected = mock_execute_helper(
        [
            (
                mock_cursor([("old_role",)], []),
                mock.call("select current_role()"),
            ),
            (None, mock.call("use role app_role")),
            (
                mock_cursor(
                    [
                        {
                            "name": "PKG",
                            "comment": SPECIAL_COMMENT,
                            "version": LOOSE_FILES_MAGIC_VERSION,
                            "owner": "app_role",
                        }
                    ],
                    [],
                ),
                mock.call(
                    r"show application packages like 'PKG'",
                    cursor_class=DictCursor,
                ),
            ),
            (None, mock.call("use role old_role")),
            (
                mock_cursor([("old_role",)], []),
                mock.call("select current_role()"),
            ),
            (None, mock.call("use role app_role")),
            (
                mock_cursor(
                    [
                        ("name", "pkg"),
                        ["owner", "app_role"],
                        ["distribution", "internal"],
                    ],
                    [],
                ),
                mock.call("describe application package pkg"),
            ),
            (None, mock.call("use role old_role")),
            (
                mock_cursor([("old_role",)], []),
                mock.call("select current_role()"),
            ),
            (None, mock.call("use role app_role")),
            (None, mock.call("use role old_role")),
        ]
    )
    mock_execute.side_effect = side_effects

    app_pkg, bundle_ctx, mock_console = _get_app_pkg_entity(project_directory)

    app_pkg.action_deploy(
        bundle_ctx,
        prune=False,
        recursive=False,
        paths=["a/b", "c"],
        validate=True,
        interactive=False,
        force=False,
    )

    mock_sync.assert_called_once_with(
        console=mock_console,
        deploy_root=(
            app_pkg._workspace_ctx.project_root / Path("output/deploy")  # noqa SLF001
        ),
        package_name="pkg",
        bundle_map=mock.ANY,
        role="app_role",
        prune=False,
        recursive=False,
        stage_path=DefaultStagePathParts.from_fqn("pkg.app_src.stage"),
        local_paths_to_sync=["a/b", "c"],
        print_diff=True,
    )
    mock_validate.assert_called_once()
    mock_execute_post_deploy_hooks.assert_called_once_with()
    mock_get_parameter.assert_called_once_with(
        UIParameter.NA_FEATURE_RELEASE_CHANNELS, "ENABLED"
    )
    assert mock_execute.mock_calls == expected


@mock.patch(SQL_EXECUTOR_EXECUTE)
@mock.patch(f"{APP_PACKAGE_ENTITY}.execute_post_deploy_hooks")
@mock.patch(f"{APP_PACKAGE_ENTITY}.validate_setup_script")
@mock.patch(f"{APPLICATION_PACKAGE_ENTITY_MODULE}.sync_deploy_root_with_stage")
@mock.patch(SQL_FACADE_GET_UI_PARAMETER, return_value="ENABLED")
def test_deploy_w_stage_subdir(
    mock_get_parameter,
    mock_sync,
    mock_validate,
    mock_execute_post_deploy_hooks,
    mock_execute,
    project_directory,
    mock_cursor,
):
    side_effects, expected = mock_execute_helper(
        [
            (
                mock_cursor([("old_role",)], []),
                mock.call("select current_role()"),
            ),
            (None, mock.call("use role app_role")),
            (
                mock_cursor(
                    [
                        {
                            "name": "PKG",
                            "comment": SPECIAL_COMMENT,
                            "version": LOOSE_FILES_MAGIC_VERSION,
                            "owner": "app_role",
                        }
                    ],
                    [],
                ),
                mock.call(
                    r"show application packages like 'PKG'",
                    cursor_class=DictCursor,
                ),
            ),
            (None, mock.call("use role old_role")),
            (
                mock_cursor([("old_role",)], []),
                mock.call("select current_role()"),
            ),
            (None, mock.call("use role app_role")),
            (
                mock_cursor(
                    [
                        ("name", "pkg"),
                        ["owner", "app_role"],
                        ["distribution", "internal"],
                    ],
                    [],
                ),
                mock.call("describe application package pkg"),
            ),
            (None, mock.call("use role old_role")),
            (
                mock_cursor([("old_role",)], []),
                mock.call("select current_role()"),
            ),
            (None, mock.call("use role app_role")),
            (None, mock.call("use role old_role")),
        ]
    )
    mock_execute.side_effect = side_effects

    app_pkg, bundle_ctx, mock_console = _get_app_pkg_entity(
        project_directory, package_overrides={"stage_subdirectory": "v1"}
    )

    app_pkg.action_deploy(
        bundle_ctx,
        prune=False,
        recursive=False,
        paths=["a/b", "c"],
        validate=True,
        interactive=False,
        force=False,
    )

    project_root = app_pkg._workspace_ctx.project_root  # noqa SLF001
    mock_sync.assert_called_once_with(
        console=mock_console,
        deploy_root=(project_root / Path("output/deploy") / "v1"),
        package_name="pkg",
        bundle_map=mock.ANY,
        role="app_role",
        prune=False,
        recursive=False,
        stage_path=DefaultStagePathParts.from_fqn("pkg.app_src.stage", "v1"),
        local_paths_to_sync=["a/b", "c"],
        print_diff=True,
    )
    mock_validate.assert_called_once()
    mock_execute_post_deploy_hooks.assert_called_once_with()
    mock_get_parameter.assert_called_once_with(
        UIParameter.NA_FEATURE_RELEASE_CHANNELS, "ENABLED"
    )
    assert mock_execute.mock_calls == expected


@mock.patch(SQL_FACADE_SHOW_VERSIONS)
def test_version_list(show_versions, application_package_entity, action_context):
    pkg_model = application_package_entity._entity_model  # noqa SLF001
    pkg_model.meta.role = "package_role"
<<<<<<< HEAD
    side_effects, expected = mock_execute_helper(
        [
            (
                mock_cursor([("old_role",)], []),
                mock.call("select current_role()"),
            ),
            (None, mock.call(f"use role {pkg_model.meta.role}")),
            (
                mock_cursor([], []),
                mock.call(
                    f"show versions in application package {application_package_entity.name}"
                ),
            ),
            (None, mock.call("use role old_role")),
        ]
    )
    mock_execute.side_effect = side_effects
    application_package_entity.action_version_list(action_context)
    assert mock_execute.mock_calls == expected


@mock.patch(SQL_EXECUTOR_EXECUTE)
@pytest.mark.parametrize(
    "application_package_entity", [{"stage_subdirectory": "v1"}], indirect=True
)
def test_version_list_w_subdir(
    mock_execute, application_package_entity, action_context, mock_cursor
):
    pkg_model = application_package_entity._entity_model  # noqa SLF001
    pkg_model.meta.role = "package_role"
    side_effects, expected = mock_execute_helper(
        [
            (
                mock_cursor([("old_role",)], []),
                mock.call("select current_role()"),
            ),
            (None, mock.call(f"use role {pkg_model.meta.role}")),
            (
                mock_cursor([], []),
                mock.call(
                    f"show versions in application package {application_package_entity.name}"
                ),
            ),
            (None, mock.call("use role old_role")),
        ]
    )
    mock_execute.side_effect = side_effects
    application_package_entity.action_version_list(action_context)
    assert mock_execute.mock_calls == expected
=======

    expected_versions = [
        {"version": "1.0", "patch": 1},
        {"version": "1.1", "patch": 2},
    ]

    show_versions.return_value = expected_versions

    result = application_package_entity.action_version_list(action_context)
    assert result == expected_versions

    show_versions.assert_called_once_with(pkg_model.fqn.name, pkg_model.meta.role)
>>>>>>> 94335121


@mock.patch(SQL_FACADE_SHOW_RELEASE_CHANNELS, return_value=[])
@mock.patch(SQL_FACADE_SHOW_RELEASE_DIRECTIVES, return_value=[])
def test_given_channels_disabled_and_no_directives_when_release_directive_list_then_success(
    show_release_directives,
    show_release_channels,
    application_package_entity,
    action_context,
):

    pkg_model = application_package_entity._entity_model  # noqa SLF001
    pkg_model.meta.role = "package_role"

    result = application_package_entity.action_release_directive_list(
        action_ctx=action_context, release_channel=None, like="%%"
    )

    assert result == []

    show_release_directives.assert_called_once_with(
        package_name=pkg_model.fqn.name,
        role=pkg_model.meta.role,
        release_channel=None,
    )


@mock.patch(SQL_FACADE_SHOW_RELEASE_CHANNELS, return_value=[])
@mock.patch(SQL_FACADE_SHOW_RELEASE_DIRECTIVES, return_value=[{"name": "my_directive"}])
def test_given_channels_disabled_and_directives_present_when_release_directive_list_then_success(
    show_release_directives,
    show_release_channels,
    application_package_entity,
    action_context,
):

    pkg_model = application_package_entity._entity_model  # noqa SLF001
    pkg_model.meta.role = "package_role"

    result = application_package_entity.action_release_directive_list(
        action_ctx=action_context, release_channel=None, like="%%"
    )

    assert result == [{"name": "my_directive"}]

    show_release_directives.assert_called_once_with(
        package_name=pkg_model.fqn.name,
        role=pkg_model.meta.role,
        release_channel=None,
    )


@mock.patch(SQL_FACADE_SHOW_RELEASE_CHANNELS, return_value=[])
@mock.patch(
    SQL_FACADE_SHOW_RELEASE_DIRECTIVES,
    return_value=[{"name": "abcdef"}, {"name": "ghijkl"}],
)
def test_given_multiple_directives_and_like_pattern_when_release_directive_list_then_filter_results(
    show_release_directives,
    show_release_channels,
    application_package_entity,
    action_context,
):

    pkg_model = application_package_entity._entity_model  # noqa SLF001
    pkg_model.meta.role = "package_role"

    result = application_package_entity.action_release_directive_list(
        action_ctx=action_context, release_channel=None, like="abc%"
    )

    assert result == [{"name": "abcdef"}]

    show_release_directives.assert_called_once_with(
        package_name=pkg_model.fqn.name,
        role=pkg_model.meta.role,
        release_channel=None,
    )


@mock.patch(SQL_FACADE_SHOW_RELEASE_CHANNELS, return_value=[{"name": "my_channel"}])
@mock.patch(SQL_FACADE_SHOW_RELEASE_DIRECTIVES, return_value=[{"name": "my_directive"}])
def test_given_channels_enabled_and_no_channel_specified_when_release_directive_list_then_success(
    show_release_directives,
    show_release_channels,
    application_package_entity,
    action_context,
):

    pkg_model = application_package_entity._entity_model  # noqa SLF001
    pkg_model.meta.role = "package_role"

    result = application_package_entity.action_release_directive_list(
        action_ctx=action_context, release_channel=None, like="%%"
    )

    assert result == [{"name": "my_directive"}]

    show_release_directives.assert_called_once_with(
        package_name=pkg_model.fqn.name,
        role=pkg_model.meta.role,
        release_channel=None,
    )


@mock.patch(SQL_FACADE_SHOW_RELEASE_CHANNELS, return_value=[])
@mock.patch(SQL_FACADE_SHOW_RELEASE_DIRECTIVES, return_value=[{"name": "my_directive"}])
def test_given_channels_disabled_and_default_channel_selected_when_release_directive_list_then_ignore_channel(
    show_release_directives,
    show_release_channels,
    application_package_entity,
    action_context,
):

    pkg_model = application_package_entity._entity_model  # noqa SLF001
    pkg_model.meta.role = "package_role"

    result = application_package_entity.action_release_directive_list(
        action_ctx=action_context, release_channel="default", like="%%"
    )

    assert result == [{"name": "my_directive"}]

    show_release_channels.assert_called_once_with(
        pkg_model.fqn.name, pkg_model.meta.role
    )

    show_release_directives.assert_called_once_with(
        package_name=pkg_model.fqn.name,
        role=pkg_model.meta.role,
        release_channel=None,
    )


@mock.patch(SQL_FACADE_SHOW_RELEASE_CHANNELS, return_value=[])
@mock.patch(SQL_FACADE_SHOW_RELEASE_DIRECTIVES, return_value=[{"name": "my_directive"}])
def test_given_channels_disabled_and_non_default_channel_selected_when_release_directive_list_then_error(
    show_release_directives,
    show_release_channels,
    application_package_entity,
    action_context,
):

    pkg_model = application_package_entity._entity_model  # noqa SLF001
    pkg_model.meta.role = "package_role"

    with pytest.raises(UsageError) as e:
        application_package_entity.action_release_directive_list(
            action_ctx=action_context, release_channel="non_default", like="%%"
        )

    assert (
        str(e.value)
        == f"Release channels are not enabled for application package {pkg_model.fqn.name}."
    )
    show_release_channels.assert_called_once_with(
        pkg_model.fqn.name, pkg_model.meta.role
    )

    show_release_directives.assert_not_called()


@mock.patch(SQL_FACADE_SHOW_RELEASE_CHANNELS, return_value=[{"name": "my_channel"}])
@mock.patch(SQL_FACADE_SHOW_RELEASE_DIRECTIVES, return_value=[{"name": "my_directive"}])
def test_given_channels_enabled_and_invalid_channel_selected_when_release_directive_list_then_error(
    show_release_directives,
    show_release_channels,
    application_package_entity,
    action_context,
):

    pkg_model = application_package_entity._entity_model  # noqa SLF001
    pkg_model.meta.role = "package_role"

    with pytest.raises(UsageError) as e:
        application_package_entity.action_release_directive_list(
            action_ctx=action_context, release_channel="invalid_channel", like="%%"
        )

    assert (
        str(e.value)
        == f"Release channel invalid_channel is not available in application package {pkg_model.fqn.name}. Available release channels are: (my_channel)."
    )
    show_release_channels.assert_called_once_with(
        pkg_model.fqn.name, pkg_model.meta.role
    )

    show_release_directives.assert_not_called()


@mock.patch(SQL_FACADE_SHOW_RELEASE_CHANNELS, return_value=[{"name": "my_channel"}])
@mock.patch(SQL_FACADE_SHOW_RELEASE_DIRECTIVES, return_value=[{"name": "my_directive"}])
def test_given_channels_enabled_and_valid_channel_selected_when_release_directive_list_then_success(
    show_release_directives,
    show_release_channels,
    application_package_entity,
    action_context,
):

    pkg_model = application_package_entity._entity_model  # noqa SLF001
    pkg_model.meta.role = "package_role"

    result = application_package_entity.action_release_directive_list(
        action_ctx=action_context, release_channel="my_channel", like="%%"
    )

    assert result == [{"name": "my_directive"}]

    show_release_channels.assert_called_once_with(
        pkg_model.fqn.name, pkg_model.meta.role
    )

    show_release_directives.assert_called_once_with(
        package_name=pkg_model.fqn.name,
        role=pkg_model.meta.role,
        release_channel="my_channel",
    )


@mock.patch(SQL_FACADE_SHOW_RELEASE_CHANNELS, return_value=[{"name": "test_channel"}])
@mock.patch(SQL_FACADE_SET_RELEASE_DIRECTIVE)
def test_given_named_directive_with_accounts_when_release_directive_set_then_success(
    set_release_directive,
    show_release_channels,
    application_package_entity,
    action_context,
):
    pkg_model = application_package_entity._entity_model  # noqa SLF001
    pkg_model.meta.role = "package_role"

    application_package_entity.action_release_directive_set(
        action_ctx=action_context,
        version="1.0",
        patch=2,
        release_channel="test_channel",
        release_directive="directive",
        target_accounts=["org1.account1", "org2.account2"],
    )

    show_release_channels.assert_called_once_with(
        pkg_model.fqn.name, pkg_model.meta.role
    )

    set_release_directive.assert_called_once_with(
        package_name=pkg_model.fqn.name,
        role=pkg_model.meta.role,
        version="1.0",
        patch=2,
        release_channel="test_channel",
        release_directive="directive",
        target_accounts=["org1.account1", "org2.account2"],
    )


@mock.patch(SQL_FACADE_SHOW_RELEASE_CHANNELS, return_value=[{"name": "test_channel"}])
@mock.patch(SQL_FACADE_SET_RELEASE_DIRECTIVE)
def test_given_default_directive_with_no_accounts_when_release_directive_set_then_success(
    set_release_directive,
    show_release_channels,
    application_package_entity,
    action_context,
):
    pkg_model = application_package_entity._entity_model  # noqa SLF001
    pkg_model.meta.role = "package_role"

    application_package_entity.action_release_directive_set(
        action_ctx=action_context,
        version="1.0",
        patch=2,
        release_channel="test_channel",
        release_directive="default",
        target_accounts=None,
    )

    show_release_channels.assert_called_once_with(
        pkg_model.fqn.name, pkg_model.meta.role
    )

    set_release_directive.assert_called_once_with(
        package_name=pkg_model.fqn.name,
        role=pkg_model.meta.role,
        version="1.0",
        patch=2,
        release_channel="test_channel",
        release_directive="default",
        target_accounts=None,
    )


@mock.patch(SQL_FACADE_SHOW_RELEASE_CHANNELS, return_value=[])
@mock.patch(SQL_FACADE_SET_RELEASE_DIRECTIVE)
def test_given_no_channels_with_default_channel_used_when_release_directive_set_then_success(
    set_release_directive,
    show_release_channels,
    application_package_entity,
    action_context,
):
    pkg_model = application_package_entity._entity_model  # noqa SLF001
    pkg_model.meta.role = "package_role"

    application_package_entity.action_release_directive_set(
        action_ctx=action_context,
        version="1.0",
        patch=2,
        release_channel="default",
        release_directive="default",
        target_accounts=None,
    )

    show_release_channels.assert_called_once_with(
        pkg_model.fqn.name, pkg_model.meta.role
    )

    set_release_directive.assert_called_once_with(
        package_name=pkg_model.fqn.name,
        role=pkg_model.meta.role,
        version="1.0",
        patch=2,
        release_channel=None,
        release_directive="default",
        target_accounts=None,
    )


@mock.patch(SQL_FACADE_SHOW_RELEASE_CHANNELS, return_value=[])
@mock.patch(SQL_FACADE_SET_RELEASE_DIRECTIVE)
def test_given_no_channels_with_non_default_channel_used_when_release_directive_set_then_error(
    set_release_directive,
    show_release_channels,
    application_package_entity,
    action_context,
):
    pkg_model = application_package_entity._entity_model  # noqa SLF001
    pkg_model.meta.role = "package_role"

    with pytest.raises(UsageError) as e:
        application_package_entity.action_release_directive_set(
            action_ctx=action_context,
            version="1.0",
            patch=2,
            release_channel="non_default",
            release_directive="default",
            target_accounts=None,
        )

    assert (
        str(e.value)
        == f"Release channels are not enabled for application package {pkg_model.fqn.name}."
    )

    show_release_channels.assert_called_once_with(
        pkg_model.fqn.name, pkg_model.meta.role
    )

    set_release_directive.assert_not_called()


@mock.patch(SQL_FACADE_SHOW_RELEASE_CHANNELS, return_value=[{"name": "test_channel"}])
@mock.patch(SQL_FACADE_MODIFY_RELEASE_DIRECTIVE)
def test_given_named_directive_with_no_accounts_when_release_directive_set_then_modify_existing_directive(
    modify_release_directive,
    show_release_channels,
    application_package_entity,
    action_context,
):
    pkg_model = application_package_entity._entity_model  # noqa SLF001
    pkg_model.meta.role = "package_role"

    application_package_entity.action_release_directive_set(
        action_ctx=action_context,
        version="1.0",
        patch=2,
        release_channel="test_channel",
        release_directive="directive",
        target_accounts=None,
    )

    show_release_channels.assert_called_once_with(
        pkg_model.fqn.name, pkg_model.meta.role
    )

    modify_release_directive.assert_called_once_with(
        package_name=pkg_model.fqn.name,
        role=pkg_model.meta.role,
        version="1.0",
        patch=2,
        release_channel="test_channel",
        release_directive="directive",
    )


@mock.patch(SQL_FACADE_SHOW_RELEASE_CHANNELS, return_value=[{"name": "test_channel"}])
@mock.patch(SQL_FACADE_SET_RELEASE_DIRECTIVE)
def test_given_default_directive_with_accounts_when_release_directive_set_then_error(
    set_release_directive,
    show_release_channels,
    application_package_entity,
    action_context,
):
    pkg_model = application_package_entity._entity_model  # noqa SLF001
    pkg_model.meta.role = "package_role"

    with pytest.raises(ClickException) as e:
        application_package_entity.action_release_directive_set(
            action_ctx=action_context,
            version="1.0",
            patch=2,
            release_channel="test_channel",
            release_directive="default",
            target_accounts=["org1.account1", "org2.account2"],
        )

    assert (
        str(e.value)
        == "Target accounts can only be specified for non-default named release directives."
    )

    set_release_directive.assert_not_called()


# test with target_account not in org.account format:
@mock.patch(SQL_FACADE_SHOW_RELEASE_CHANNELS, return_value=[{"name": "test_channel"}])
@mock.patch(SQL_FACADE_SET_RELEASE_DIRECTIVE)
@pytest.mark.parametrize(
    "account_name", ["org1", "org1.", ".account1", "org1.acc.ount1"]
)
def test_given_invalid_account_names_when_release_directive_set_then_error(
    set_release_directive,
    show_release_channels,
    application_package_entity,
    action_context,
    account_name,
):
    pkg_model = application_package_entity._entity_model  # noqa SLF001
    pkg_model.meta.role = "package_role"

    with pytest.raises(ClickException) as e:
        application_package_entity.action_release_directive_set(
            action_ctx=action_context,
            version="1.0",
            patch=2,
            release_channel="test_channel",
            release_directive="directive",
            target_accounts=[account_name],
        )

    assert (
        str(e.value)
        == f"Target account {account_name} is not in a valid format. Make sure you provide the target account in the format 'org.account'."
    )

    show_release_channels.assert_not_called()
    set_release_directive.assert_not_called()


@mock.patch(
    SQL_FACADE_SHOW_RELEASE_CHANNELS,
    return_value=[{"name": "my_channel"}, {"name": "default"}],
)
@mock.patch(SQL_FACADE_UNSET_RELEASE_DIRECTIVE)
def test_given_channels_enabled_and_default_channel_selected_when_release_directive_unset_then_success(
    unset_release_directive,
    show_release_channels,
    application_package_entity,
    action_context,
):
    pkg_model = application_package_entity._entity_model  # noqa SLF001
    pkg_model.meta.role = "package_role"

    application_package_entity.action_release_directive_unset(
        action_ctx=action_context,
        release_channel="default",
        release_directive="directive",
    )

    show_release_channels.assert_called_once_with(
        pkg_model.fqn.name, pkg_model.meta.role
    )

    unset_release_directive.assert_called_once_with(
        package_name=pkg_model.fqn.name,
        role=pkg_model.meta.role,
        release_channel="default",
        release_directive="directive",
    )


@mock.patch(SQL_FACADE_SHOW_RELEASE_CHANNELS, return_value=[{"name": "my_channel"}])
@mock.patch(SQL_FACADE_UNSET_RELEASE_DIRECTIVE)
def test_given_channels_enabled_and_non_default_channel_selected_when_release_directive_unset_then_success(
    unset_release_directive,
    show_release_channels,
    application_package_entity,
    action_context,
):
    pkg_model = application_package_entity._entity_model  # noqa SLF001
    pkg_model.meta.role = "package_role"

    application_package_entity.action_release_directive_unset(
        action_ctx=action_context,
        release_channel="my_channel",
        release_directive="directive",
    )

    show_release_channels.assert_called_once_with(
        pkg_model.fqn.name, pkg_model.meta.role
    )

    unset_release_directive.assert_called_once_with(
        package_name=pkg_model.fqn.name,
        role=pkg_model.meta.role,
        release_channel="my_channel",
        release_directive="directive",
    )


@mock.patch(SQL_FACADE_SHOW_RELEASE_CHANNELS, return_value=[])
@mock.patch(SQL_FACADE_UNSET_RELEASE_DIRECTIVE)
def test_given_channels_disabled_and_default_channel_selected_when_release_directive_unset_then_success(
    unset_release_directive,
    show_release_channels,
    application_package_entity,
    action_context,
):
    pkg_model = application_package_entity._entity_model  # noqa SLF001
    pkg_model.meta.role = "package_role"

    application_package_entity.action_release_directive_unset(
        action_ctx=action_context,
        release_channel="default",
        release_directive="directive",
    )

    show_release_channels.assert_called_once_with(
        pkg_model.fqn.name, pkg_model.meta.role
    )

    unset_release_directive.assert_called_once_with(
        package_name=pkg_model.fqn.name,
        role=pkg_model.meta.role,
        release_channel=None,
        release_directive="directive",
    )


@mock.patch(SQL_FACADE_SHOW_RELEASE_CHANNELS, return_value=[])
@mock.patch(SQL_FACADE_UNSET_RELEASE_DIRECTIVE)
def test_given_channels_disabled_and_non_default_channel_selected_when_release_directive_unset_then_error(
    unset_release_directive,
    show_release_channels,
    application_package_entity,
    action_context,
):
    pkg_model = application_package_entity._entity_model  # noqa SLF001
    pkg_model.meta.role = "package_role"

    with pytest.raises(UsageError) as e:
        application_package_entity.action_release_directive_unset(
            action_ctx=action_context,
            release_channel="non_default",
            release_directive="directive",
        )

    assert (
        str(e.value)
        == f"Release channels are not enabled for application package {pkg_model.fqn.name}."
    )

    show_release_channels.assert_called_once_with(
        pkg_model.fqn.name, pkg_model.meta.role
    )

    unset_release_directive.assert_not_called()


@mock.patch(SQL_FACADE_SHOW_RELEASE_CHANNELS, return_value=[{"name": "my_channel"}])
@mock.patch(SQL_FACADE_UNSET_RELEASE_DIRECTIVE)
def test_given_channels_enabled_and_non_existing_channel_selected_when_release_directive_unset_then_error(
    unset_release_directive,
    show_release_channels,
    application_package_entity,
    action_context,
):
    pkg_model = application_package_entity._entity_model  # noqa SLF001
    pkg_model.meta.role = "package_role"

    with pytest.raises(UsageError) as e:
        application_package_entity.action_release_directive_unset(
            action_ctx=action_context,
            release_channel="non_existing",
            release_directive="directive",
        )

    assert (
        str(e.value)
        == f"Release channel non_existing is not available in application package {pkg_model.fqn.name}. Available release channels are: (my_channel)."
    )

    show_release_channels.assert_called_once_with(
        pkg_model.fqn.name, pkg_model.meta.role
    )

    unset_release_directive.assert_not_called()


@mock.patch(SQL_FACADE_SHOW_RELEASE_CHANNELS, return_value=[{"name": "default"}])
@mock.patch(SQL_FACADE_UNSET_RELEASE_DIRECTIVE)
def test_given_default_directive_selected_when_release_directive_unset_then_error(
    unset_release_directive,
    show_release_channels,
    application_package_entity,
    action_context,
):
    pkg_model = application_package_entity._entity_model  # noqa SLF001
    pkg_model.meta.role = "package_role"

    with pytest.raises(ClickException) as e:
        application_package_entity.action_release_directive_unset(
            action_ctx=action_context,
            release_channel="default",
            release_directive="default",
        )

    assert (
        str(e.value)
        == "Cannot unset default release directive. Please specify a non-default release directive."
    )

    show_release_channels.assert_not_called()

    unset_release_directive.assert_not_called()


@mock.patch(SQL_FACADE_SHOW_RELEASE_CHANNELS)
def test_given_release_channels_with_proper_values_when_list_release_channels_then_success(
    show_release_channels,
    application_package_entity,
    action_context,
    capsys,
    os_agnostic_snapshot,
):
    pkg_model = application_package_entity._entity_model  # noqa SLF001
    application_package_entity._workspace_ctx.console = cli_console  # noqa SLF001

    pkg_model.meta.role = "package_role"

    created_on_mock = mock.MagicMock()
    updated_on_mock = mock.MagicMock()
    created_on_mock.astimezone.return_value = datetime(
        year=2024, month=12, day=3, tzinfo=pytz.utc
    )
    updated_on_mock.astimezone.return_value = datetime(
        year=2024, month=12, day=5, tzinfo=pytz.utc
    )

    release_channels = [
        {
            "name": "channel1",
            "description": "desc",
            "created_on": created_on_mock,
            "updated_on": updated_on_mock,
            "versions": ["v1", "v2"],
            "targets": {"accounts": ["org1.acc1", "org2.acc2"]},
        },
        {
            "name": "channel2",
            "description": "desc2",
            "created_on": created_on_mock,
            "updated_on": updated_on_mock,
            "versions": ["v3"],
            "targets": {"accounts": ["org3.acc3"]},
        },
    ]
    show_release_channels.return_value = release_channels

    result = application_package_entity.action_release_channel_list(
        action_context, release_channel=None
    )
    captured = capsys.readouterr()

    assert result == release_channels
    assert captured.out == os_agnostic_snapshot


@mock.patch(SQL_FACADE_SHOW_RELEASE_CHANNELS)
def test_given_release_channel_with_no_target_account_or_version_then_show_all_accounts_in_snapshot(
    show_release_channels,
    application_package_entity,
    action_context,
    capsys,
    os_agnostic_snapshot,
):
    pkg_model = application_package_entity._entity_model  # noqa SLF001
    application_package_entity._workspace_ctx.console = cli_console  # noqa SLF001

    pkg_model.meta.role = "package_role"

    created_on_mock = mock.MagicMock()
    updated_on_mock = mock.MagicMock()
    created_on_mock.astimezone.return_value = datetime(
        year=2024, month=12, day=3, tzinfo=pytz.utc
    )
    updated_on_mock.astimezone.return_value = datetime(
        year=2024, month=12, day=5, tzinfo=pytz.utc
    )

    release_channels = [
        {
            "name": "channel1",
            "description": "desc",
            "created_on": created_on_mock,
            "updated_on": updated_on_mock,
            "versions": [],
            "targets": {},
        }
    ]

    show_release_channels.return_value = release_channels

    result = application_package_entity.action_release_channel_list(
        action_context, release_channel=None
    )
    captured = capsys.readouterr()

    assert result == release_channels
    assert captured.out == os_agnostic_snapshot


@mock.patch(SQL_FACADE_SHOW_RELEASE_CHANNELS)
def test_given_no_release_channels_when_list_release_channels_then_success(
    show_release_channels,
    application_package_entity,
    action_context,
    capsys,
    os_agnostic_snapshot,
):
    pkg_model = application_package_entity._entity_model  # noqa SLF001
    application_package_entity._workspace_ctx.console = cli_console  # noqa SLF001

    pkg_model.meta.role = "package_role"

    show_release_channels.return_value = []

    result = application_package_entity.action_release_channel_list(
        action_context, release_channel=None
    )
    captured = capsys.readouterr()

    assert result == []
    assert captured.out == os_agnostic_snapshot


@mock.patch(SQL_FACADE_SHOW_RELEASE_CHANNELS)
def test_given_release_channels_with_a_selected_channel_to_filter_when_list_release_channels_then_returned_selected_channel(
    show_release_channels,
    application_package_entity,
    action_context,
    capsys,
    os_agnostic_snapshot,
):
    pkg_model = application_package_entity._entity_model  # noqa SLF001
    application_package_entity._workspace_ctx.console = cli_console  # noqa SLF001

    pkg_model.meta.role = "package_role"

    created_on_mock = mock.MagicMock()
    updated_on_mock = mock.MagicMock()
    created_on_mock.astimezone.return_value = datetime(
        year=2024, month=12, day=3, tzinfo=pytz.utc
    )
    updated_on_mock.astimezone.return_value = datetime(
        year=2024, month=12, day=5, tzinfo=pytz.utc
    )

    test_channel_1 = {
        "name": "channel1",
        "description": "desc",
        "created_on": created_on_mock,
        "updated_on": updated_on_mock,
        "versions": ["v1", "v2"],
        "targets": {"accounts": ["org1.acc1", "org2.acc2"]},
    }

    test_channel_2 = {
        "name": "channel2",
        "description": "desc2",
        "created_on": created_on_mock,
        "updated_on": updated_on_mock,
        "versions": ["v3"],
        "targets": {"accounts": ["org3.acc3"]},
    }
    show_release_channels.return_value = [
        test_channel_1,
        test_channel_2,
    ]

    result = application_package_entity.action_release_channel_list(
        action_context, release_channel="channel1"
    )

    assert result == [test_channel_1]
    assert capsys.readouterr().out == os_agnostic_snapshot


@mock.patch(SQL_FACADE_SHOW_RELEASE_CHANNELS)
@mock.patch(SQL_FACADE_ADD_ACCOUNTS_TO_RELEASE_CHANNEL)
def test_given_release_channel_and_accounts_when_add_accounts_to_release_channel_then_success(
    add_accounts_to_release_channel,
    show_release_channels,
    application_package_entity,
    action_context,
):
    pkg_model = application_package_entity._entity_model  # noqa SLF001
    pkg_model.meta.role = "package_role"

    show_release_channels.return_value = [{"name": "test_channel"}]

    application_package_entity.action_release_channel_add_accounts(
        action_ctx=action_context,
        release_channel="test_channel",
        target_accounts=["org1.acc1", "org2.acc2"],
    )

    add_accounts_to_release_channel.assert_called_once_with(
        package_name=pkg_model.fqn.name,
        role=pkg_model.meta.role,
        release_channel="test_channel",
        target_accounts=["org1.acc1", "org2.acc2"],
    )


@mock.patch(SQL_FACADE_SHOW_RELEASE_CHANNELS)
@mock.patch(SQL_FACADE_ADD_ACCOUNTS_TO_RELEASE_CHANNEL)
def test_given_release_channels_disabled_when_add_accounts_to_release_channel_then_error(
    add_accounts_to_release_channel,
    show_release_channels,
    application_package_entity,
    action_context,
):
    pkg_model = application_package_entity._entity_model  # noqa SLF001
    pkg_model.meta.role = "package_role"

    show_release_channels.return_value = []

    with pytest.raises(UsageError) as e:
        application_package_entity.action_release_channel_add_accounts(
            action_ctx=action_context,
            release_channel="invalid_channel",
            target_accounts=["org1.acc1", "org2.acc2"],
        )

    assert (
        str(e.value)
        == f"Release channels are not enabled for application package {pkg_model.fqn.name}."
    )

    add_accounts_to_release_channel.assert_not_called()


@mock.patch(SQL_FACADE_SHOW_RELEASE_CHANNELS)
@mock.patch(SQL_FACADE_ADD_ACCOUNTS_TO_RELEASE_CHANNEL)
def test_given_invalid_release_channel_when_add_accounts_to_release_channel_then_error(
    add_accounts_to_release_channel,
    show_release_channels,
    application_package_entity,
    action_context,
):
    pkg_model = application_package_entity._entity_model  # noqa SLF001
    pkg_model.meta.role = "package_role"

    show_release_channels.return_value = [{"name": "test_channel"}]

    with pytest.raises(UsageError) as e:
        application_package_entity.action_release_channel_add_accounts(
            action_ctx=action_context,
            release_channel="invalid_channel",
            target_accounts=["org1.acc1", "org2.acc2"],
        )

    assert (
        str(e.value)
        == f"Release channel invalid_channel is not available in application package {pkg_model.fqn.name}. Available release channels are: (test_channel)."
    )

    add_accounts_to_release_channel.assert_not_called()


@mock.patch(SQL_FACADE_SHOW_RELEASE_CHANNELS)
@mock.patch(SQL_FACADE_ADD_ACCOUNTS_TO_RELEASE_CHANNEL)
@pytest.mark.parametrize(
    "account_name", ["org1", "org1.", ".account1", "org1.acc.ount1"]
)
def test_given_invalid_account_names_when_add_accounts_to_release_channel_then_error(
    add_accounts_to_release_channel,
    show_release_channels,
    application_package_entity,
    action_context,
    account_name,
):
    pkg_model = application_package_entity._entity_model  # noqa SLF001
    pkg_model.meta.role = "package_role"

    show_release_channels.return_value = [{"name": "test_channel"}]

    with pytest.raises(ClickException) as e:
        application_package_entity.action_release_channel_add_accounts(
            action_ctx=action_context,
            release_channel="test_channel",
            target_accounts=[account_name],
        )

    assert (
        str(e.value)
        == f"Target account {account_name} is not in a valid format. Make sure you provide the target account in the format 'org.account'."
    )

    add_accounts_to_release_channel.assert_not_called()


@mock.patch(SQL_FACADE_SHOW_RELEASE_CHANNELS)
@mock.patch(SQL_FACADE_REMOVE_ACCOUNTS_FROM_RELEASE_CHANNEL)
def test_given_release_channel_and_accounts_when_remove_accounts_from_release_channel_then_success(
    remove_accounts_from_release_channel,
    show_release_channels,
    application_package_entity,
    action_context,
):
    pkg_model = application_package_entity._entity_model  # noqa SLF001
    pkg_model.meta.role = "package_role"

    show_release_channels.return_value = [{"name": "test_channel"}]

    application_package_entity.action_release_channel_remove_accounts(
        action_ctx=action_context,
        release_channel="test_channel",
        target_accounts=["org1.acc1", "org2.acc2"],
    )

    remove_accounts_from_release_channel.assert_called_once_with(
        package_name=pkg_model.fqn.name,
        role=pkg_model.meta.role,
        release_channel="test_channel",
        target_accounts=["org1.acc1", "org2.acc2"],
    )


@mock.patch(SQL_FACADE_SHOW_RELEASE_CHANNELS)
@mock.patch(SQL_FACADE_REMOVE_ACCOUNTS_FROM_RELEASE_CHANNEL)
def test_given_release_channel_disabled_when_remove_accounts_from_release_channel_then_error(
    remove_accounts_from_release_channel,
    show_release_channels,
    application_package_entity,
    action_context,
):
    pkg_model = application_package_entity._entity_model  # noqa SLF001
    pkg_model.meta.role = "package_role"

    show_release_channels.return_value = []

    with pytest.raises(UsageError) as e:
        application_package_entity.action_release_channel_remove_accounts(
            action_ctx=action_context,
            release_channel="invalid_channel",
            target_accounts=["org1.acc1", "org2.acc2"],
        )

    assert (
        str(e.value)
        == f"Release channels are not enabled for application package {pkg_model.fqn.name}."
    )

    remove_accounts_from_release_channel.assert_not_called()


@mock.patch(SQL_FACADE_SHOW_RELEASE_CHANNELS)
@mock.patch(SQL_FACADE_REMOVE_ACCOUNTS_FROM_RELEASE_CHANNEL)
def test_given_invalid_release_channel_when_remove_accounts_from_release_channel_then_error(
    remove_accounts_from_release_channel,
    show_release_channels,
    application_package_entity,
    action_context,
):
    pkg_model = application_package_entity._entity_model  # noqa SLF001
    pkg_model.meta.role = "package_role"

    show_release_channels.return_value = [{"name": "test_channel"}]

    with pytest.raises(UsageError) as e:
        application_package_entity.action_release_channel_remove_accounts(
            action_ctx=action_context,
            release_channel="invalid_channel",
            target_accounts=["org1.acc1", "org2.acc2"],
        )

    assert (
        str(e.value)
        == f"Release channel invalid_channel is not available in application package {pkg_model.fqn.name}. Available release channels are: (test_channel)."
    )

    remove_accounts_from_release_channel.assert_not_called()


@mock.patch(SQL_FACADE_SHOW_RELEASE_CHANNELS)
@mock.patch(SQL_FACADE_REMOVE_ACCOUNTS_FROM_RELEASE_CHANNEL)
@pytest.mark.parametrize(
    "account_name", ["org1", "org1.", ".account1", "org1.acc.ount1"]
)
def test_given_invalid_account_names_when_remove_accounts_from_release_channel_then_error(
    remove_accounts_from_release_channel,
    show_release_channels,
    application_package_entity,
    action_context,
    account_name,
):
    pkg_model = application_package_entity._entity_model  # noqa SLF001
    pkg_model.meta.role = "package_role"

    show_release_channels.return_value = [{"name": "test_channel"}]

    with pytest.raises(ClickException) as e:
        application_package_entity.action_release_channel_remove_accounts(
            action_ctx=action_context,
            release_channel="test_channel",
            target_accounts=[account_name],
        )

    assert (
        str(e.value)
        == f"Target account {account_name} is not in a valid format. Make sure you provide the target account in the format 'org.account'."
    )

    remove_accounts_from_release_channel.assert_not_called()


@mock.patch(SQL_FACADE_SHOW_RELEASE_CHANNELS)
@mock.patch(SQL_FACADE_ADD_VERSION_TO_RELEASE_CHANNEL)
def test_given_release_channel_and_version_when_release_channel_add_version_then_success(
    add_version_to_release_channel,
    show_release_channels,
    application_package_entity,
    action_context,
):
    pkg_model = application_package_entity._entity_model  # noqa SLF001
    pkg_model.meta.role = "package_role"

    show_release_channels.return_value = [{"name": "test_channel"}]

    application_package_entity.action_release_channel_add_version(
        action_ctx=action_context,
        release_channel="test_channel",
        version="1.0",
    )

    show_release_channels.assert_called_once_with(
        pkg_model.fqn.name, pkg_model.meta.role
    )

    add_version_to_release_channel.assert_called_once_with(
        package_name=pkg_model.fqn.name,
        role=pkg_model.meta.role,
        release_channel="test_channel",
        version="1.0",
    )


@mock.patch(SQL_FACADE_SHOW_RELEASE_CHANNELS)
@mock.patch(SQL_FACADE_ADD_VERSION_TO_RELEASE_CHANNEL)
def test_given_release_channels_disabled_when_release_channel_add_version_then_error(
    add_version_to_release_channel,
    show_release_channels,
    application_package_entity,
    action_context,
):
    pkg_model = application_package_entity._entity_model  # noqa SLF001
    pkg_model.meta.role = "package_role"

    show_release_channels.return_value = []

    with pytest.raises(UsageError) as e:
        application_package_entity.action_release_channel_add_version(
            action_ctx=action_context,
            release_channel="invalid_channel",
            version="1.0",
        )

    assert (
        str(e.value)
        == f"Release channels are not enabled for application package {pkg_model.fqn.name}."
    )

    add_version_to_release_channel.assert_not_called()


@mock.patch(SQL_FACADE_SHOW_RELEASE_CHANNELS)
@mock.patch(SQL_FACADE_ADD_VERSION_TO_RELEASE_CHANNEL)
def test_given_invalid_release_channel_when_release_channel_add_version_then_error(
    add_version_to_release_channel,
    show_release_channels,
    application_package_entity,
    action_context,
):
    pkg_model = application_package_entity._entity_model  # noqa SLF001
    pkg_model.meta.role = "package_role"

    show_release_channels.return_value = [{"name": "test_channel"}]

    with pytest.raises(UsageError) as e:
        application_package_entity.action_release_channel_add_version(
            action_ctx=action_context,
            release_channel="invalid_channel",
            version="1.0",
        )

    assert (
        str(e.value)
        == f"Release channel invalid_channel is not available in application package {pkg_model.fqn.name}. Available release channels are: (test_channel)."
    )

    add_version_to_release_channel.assert_not_called()


@mock.patch(SQL_FACADE_SHOW_RELEASE_CHANNELS)
@mock.patch(SQL_FACADE_REMOVE_VERSION_FROM_RELEASE_CHANNEL)
def test_given_release_channel_and_version_when_release_channel_remove_version_then_success(
    remove_version_from_release_channel,
    show_release_channels,
    application_package_entity,
    action_context,
):
    pkg_model = application_package_entity._entity_model  # noqa SLF001
    pkg_model.meta.role = "package_role"

    show_release_channels.return_value = [{"name": "test_channel"}]

    application_package_entity.action_release_channel_remove_version(
        action_ctx=action_context,
        release_channel="test_channel",
        version="1.0",
    )

    show_release_channels.assert_called_once_with(
        pkg_model.fqn.name, pkg_model.meta.role
    )

    remove_version_from_release_channel.assert_called_once_with(
        package_name=pkg_model.fqn.name,
        role=pkg_model.meta.role,
        release_channel="test_channel",
        version="1.0",
    )


@mock.patch(SQL_FACADE_SHOW_RELEASE_CHANNELS)
@mock.patch(SQL_FACADE_REMOVE_VERSION_FROM_RELEASE_CHANNEL)
def test_given_release_channels_disabled_when_release_channel_remove_version_then_error(
    remove_version_from_release_channel,
    show_release_channels,
    application_package_entity,
    action_context,
):
    pkg_model = application_package_entity._entity_model  # noqa SLF001
    pkg_model.meta.role = "package_role"

    show_release_channels.return_value = []

    with pytest.raises(UsageError) as e:
        application_package_entity.action_release_channel_remove_version(
            action_ctx=action_context,
            release_channel="invalid_channel",
            version="1.0",
        )

    assert (
        str(e.value)
        == f"Release channels are not enabled for application package {pkg_model.fqn.name}."
    )

    remove_version_from_release_channel.assert_not_called()


@mock.patch(SQL_FACADE_SHOW_RELEASE_CHANNELS)
@mock.patch(SQL_FACADE_REMOVE_VERSION_FROM_RELEASE_CHANNEL)
def test_given_invalid_release_channel_when_release_channel_remove_version_then_error(
    remove_version_from_release_channel,
    show_release_channels,
    application_package_entity,
    action_context,
):
    pkg_model = application_package_entity._entity_model  # noqa SLF001
    pkg_model.meta.role = "package_role"

    show_release_channels.return_value = [{"name": "test_channel"}]

    with pytest.raises(UsageError) as e:
        application_package_entity.action_release_channel_remove_version(
            action_ctx=action_context,
            release_channel="invalid_channel",
            version="1.0",
        )

    assert (
        str(e.value)
        == f"Release channel invalid_channel is not available in application package {pkg_model.fqn.name}. Available release channels are: (test_channel)."
    )

    remove_version_from_release_channel.assert_not_called()


@mock.patch(SQL_FACADE_SHOW_RELEASE_CHANNELS)
@mock.patch(SQL_FACADE_SHOW_RELEASE_DIRECTIVES)
@mock.patch(SQL_FACADE_SHOW_VERSIONS)
@mock.patch(SQL_FACADE_REMOVE_VERSION_FROM_RELEASE_CHANNEL)
@mock.patch(SQL_FACADE_ADD_VERSION_TO_RELEASE_CHANNEL)
@mock.patch(SQL_FACADE_SET_RELEASE_DIRECTIVE)
def test_given_release_channel_and_version_when_publish_then_success(
    set_release_directive,
    add_version_to_release_channel,
    remove_version_from_release_channel,
    show_versions,
    show_release_directives,
    show_release_channels,
    application_package_entity,
    action_context,
):
    pkg_model = application_package_entity._entity_model  # noqa SLF001
    pkg_model.meta.role = "package_role"

    show_release_channels.return_value = [{"name": "TEST_CHANNEL", "versions": []}]
    show_release_directives.return_value = [{"name": "TEST_DIRECTIVE"}]
    show_versions.return_value = [{"version": "1.0", "patch": 1}]

    application_package_entity.action_publish(
        action_ctx=action_context,
        release_channel="test_channel",
        release_directive="test_directive",
        version="1.0",
        patch=1,
        interactive=False,
        force=False,
    )

    show_release_channels.assert_called_once_with(
        pkg_model.fqn.name, pkg_model.meta.role
    )
    show_release_directives.assert_not_called()
    show_versions.assert_called_once_with(pkg_model.fqn.name, pkg_model.meta.role)
    add_version_to_release_channel.assert_called_once_with(
        package_name=pkg_model.fqn.name,
        role=pkg_model.meta.role,
        release_channel="test_channel",
        version="1.0",
    )
    remove_version_from_release_channel.assert_not_called()
    set_release_directive.assert_called_once_with(
        package_name=pkg_model.fqn.name,
        role=pkg_model.meta.role,
        version="1.0",
        patch=1,
        release_channel="test_channel",
        release_directive="test_directive",
        target_accounts=None,
    )


@mock.patch(SQL_FACADE_SHOW_RELEASE_CHANNELS)
@mock.patch(SQL_FACADE_SHOW_RELEASE_DIRECTIVES)
@mock.patch(SQL_FACADE_SHOW_VERSIONS)
@mock.patch(SQL_FACADE_REMOVE_VERSION_FROM_RELEASE_CHANNEL)
@mock.patch(SQL_FACADE_ADD_VERSION_TO_RELEASE_CHANNEL)
@mock.patch(SQL_FACADE_SET_RELEASE_DIRECTIVE)
def test_given_release_channel_and_version_already_in_channel_when_publish_then_success(
    set_release_directive,
    add_version_to_release_channel,
    remove_version_from_release_channel,
    show_versions,
    show_release_directives,
    show_release_channels,
    application_package_entity,
    action_context,
):
    pkg_model = application_package_entity._entity_model  # noqa SLF001
    pkg_model.meta.role = "package_role"

    show_release_channels.return_value = [{"name": "TEST_CHANNEL", "versions": ["1.0"]}]
    show_release_directives.return_value = [{"name": "TEST_DIRECTIVE"}]
    show_versions.return_value = [{"version": "1.0", "patch": 1}]

    application_package_entity.action_publish(
        action_ctx=action_context,
        release_channel="test_channel",
        release_directive="test_directive",
        version="1.0",
        patch=1,
        interactive=False,
        force=False,
    )

    show_release_channels.assert_called_once_with(
        pkg_model.fqn.name, pkg_model.meta.role
    )
    show_release_directives.assert_not_called()
    show_versions.assert_called_once_with(pkg_model.fqn.name, pkg_model.meta.role)
    add_version_to_release_channel.assert_not_called()
    remove_version_from_release_channel.assert_not_called()
    set_release_directive.assert_called_once_with(
        package_name=pkg_model.fqn.name,
        role=pkg_model.meta.role,
        version="1.0",
        patch=1,
        release_channel="test_channel",
        release_directive="test_directive",
        target_accounts=None,
    )


@mock.patch(SQL_FACADE_SHOW_RELEASE_CHANNELS)
@mock.patch(SQL_FACADE_SHOW_RELEASE_DIRECTIVES)
@mock.patch(SQL_FACADE_SHOW_VERSIONS)
@mock.patch(SQL_FACADE_REMOVE_VERSION_FROM_RELEASE_CHANNEL)
@mock.patch(SQL_FACADE_ADD_VERSION_TO_RELEASE_CHANNEL)
@mock.patch(SQL_FACADE_SET_RELEASE_DIRECTIVE)
def test_given_release_channels_disabled_when_publish_to_default_channel_then_success(
    set_release_directive,
    add_version_to_release_channel,
    remove_version_from_release_channel,
    show_versions,
    show_release_directives,
    show_release_channels,
    application_package_entity,
    action_context,
):
    pkg_model = application_package_entity._entity_model  # noqa SLF001
    pkg_model.meta.role = "package_role"

    show_release_channels.return_value = []
    show_release_directives.return_value = [{"name": "TEST_DIRECTIVE"}]
    show_versions.return_value = [{"version": "1.0", "patch": 1}]
    application_package_entity.action_publish(
        action_ctx=action_context,
        release_channel="default",
        release_directive="test_directive",
        version="1.0",
        patch=1,
        interactive=False,
        force=False,
    )

    show_release_channels.assert_called_once_with(
        pkg_model.fqn.name, pkg_model.meta.role
    )
    show_release_directives.assert_not_called()
    show_versions.assert_called_once_with(pkg_model.fqn.name, pkg_model.meta.role)
    add_version_to_release_channel.assert_not_called()
    remove_version_from_release_channel.assert_not_called()
    set_release_directive.assert_called_once_with(
        package_name=pkg_model.fqn.name,
        role=pkg_model.meta.role,
        version="1.0",
        patch=1,
        release_channel=None,
        release_directive="test_directive",
        target_accounts=None,
    )


@mock.patch(SQL_FACADE_SHOW_RELEASE_CHANNELS)
@mock.patch(SQL_FACADE_SHOW_RELEASE_DIRECTIVES)
@mock.patch(SQL_FACADE_SHOW_VERSIONS)
@mock.patch(SQL_FACADE_REMOVE_VERSION_FROM_RELEASE_CHANNEL)
@mock.patch(SQL_FACADE_ADD_VERSION_TO_RELEASE_CHANNEL)
@mock.patch(SQL_FACADE_SET_RELEASE_DIRECTIVE)
def test_given_release_channels_disabled_when_publish_to_non_default_channel_then_error(
    set_release_directive,
    add_version_to_release_channel,
    remove_version_from_release_channel,
    show_versions,
    show_release_directives,
    show_release_channels,
    application_package_entity,
    action_context,
):
    pkg_model = application_package_entity._entity_model  # noqa SLF001
    pkg_model.meta.role = "package_role"

    show_release_channels.return_value = []
    show_release_directives.return_value = [{"name": "TEST_DIRECTIVE"}]
    show_versions.return_value = [{"version": "1.0", "patch": 1}]
    with pytest.raises(ClickException) as e:
        application_package_entity.action_publish(
            action_ctx=action_context,
            release_channel="non_default",
            release_directive="test_directive",
            version="1.0",
            patch=1,
            interactive=False,
            force=False,
        )

    assert (
        str(e.value)
        == f"Release channels are not enabled for application package {pkg_model.fqn.name}."
    )

    show_release_channels.assert_called_once_with(
        pkg_model.fqn.name, pkg_model.meta.role
    )
    show_release_directives.assert_not_called()
    add_version_to_release_channel.assert_not_called()
    remove_version_from_release_channel.assert_not_called()
    set_release_directive.assert_not_called()


@mock.patch(SQL_FACADE_SHOW_RELEASE_CHANNELS)
@mock.patch(SQL_FACADE_SHOW_RELEASE_DIRECTIVES)
@mock.patch(SQL_FACADE_SHOW_VERSIONS)
@mock.patch(SQL_FACADE_REMOVE_VERSION_FROM_RELEASE_CHANNEL)
@mock.patch(SQL_FACADE_ADD_VERSION_TO_RELEASE_CHANNEL)
@mock.patch(SQL_FACADE_SET_RELEASE_DIRECTIVE)
def test_given_non_existing_version_when_publish_then_error(
    set_release_directive,
    add_version_to_release_channel,
    remove_version_from_release_channel,
    show_versions,
    show_release_directives,
    show_release_channels,
    application_package_entity,
    action_context,
):
    pkg_model = application_package_entity._entity_model  # noqa SLF001
    pkg_model.meta.role = "package_role"

    show_release_channels.return_value = [{"name": "TEST_CHANNEL", "versions": []}]
    show_release_directives.return_value = [{"name": "TEST_DIRECTIVE"}]
    show_versions.return_value = [{"version": "1.3", "patch": 1}]
    with pytest.raises(ClickException) as e:
        application_package_entity.action_publish(
            action_ctx=action_context,
            release_channel="test_channel",
            release_directive="test_directive",
            version="1.0",
            patch=1,
            interactive=False,
            force=False,
        )

    assert (
        str(e.value)
        == f"Version 1.0 does not exist in application package {pkg_model.fqn.name}."
    )

    show_versions.assert_called_once_with(pkg_model.fqn.name, pkg_model.meta.role)
    add_version_to_release_channel.assert_not_called()
    remove_version_from_release_channel.assert_not_called()
    set_release_directive.assert_not_called()


@mock.patch(SQL_FACADE_SHOW_RELEASE_CHANNELS)
@mock.patch(SQL_FACADE_SHOW_RELEASE_DIRECTIVES)
@mock.patch(SQL_FACADE_SHOW_VERSIONS)
@mock.patch(SQL_FACADE_REMOVE_VERSION_FROM_RELEASE_CHANNEL)
@mock.patch(SQL_FACADE_ADD_VERSION_TO_RELEASE_CHANNEL)
@mock.patch(SQL_FACADE_SET_RELEASE_DIRECTIVE)
def test_given_non_existing_patch_when_publish_then_error(
    set_release_directive,
    add_version_to_release_channel,
    remove_version_from_release_channel,
    show_versions,
    show_release_directives,
    show_release_channels,
    application_package_entity,
    action_context,
):
    pkg_model = application_package_entity._entity_model  # noqa SLF001
    pkg_model.meta.role = "package_role"

    show_release_channels.return_value = [{"name": "TEST_CHANNEL", "versions": []}]
    show_release_directives.return_value = [{"name": "TEST_DIRECTIVE"}]
    show_versions.return_value = [{"version": "1.0", "patch": 2}]

    with pytest.raises(ClickException) as e:
        application_package_entity.action_publish(
            action_ctx=action_context,
            release_channel="test_channel",
            release_directive="test_directive",
            version="1.0",
            patch=1,
            interactive=False,
            force=False,
        )

    assert (
        str(e.value)
        == f"Patch 1 does not exist for version 1.0 in application package {pkg_model.fqn.name}."
    )

    show_versions.assert_called_once_with(pkg_model.fqn.name, pkg_model.meta.role)
    add_version_to_release_channel.assert_not_called()
    remove_version_from_release_channel.assert_not_called()
    set_release_directive.assert_not_called()


@mock.patch(SQL_FACADE_SHOW_RELEASE_CHANNELS)
@mock.patch(SQL_FACADE_SHOW_RELEASE_DIRECTIVES)
@mock.patch(SQL_FACADE_SHOW_VERSIONS)
@mock.patch(SQL_FACADE_REMOVE_VERSION_FROM_RELEASE_CHANNEL)
@mock.patch(SQL_FACADE_ADD_VERSION_TO_RELEASE_CHANNEL)
@mock.patch(SQL_FACADE_SET_RELEASE_DIRECTIVE)
def test_given_versions_referenced_by_existing_release_directives_when_publish_then_error(
    set_release_directive,
    add_version_to_release_channel,
    remove_version_from_release_channel,
    show_versions,
    show_release_directives,
    show_release_channels,
    application_package_entity,
    action_context,
):
    pkg_model = application_package_entity._entity_model  # noqa SLF001
    pkg_model.meta.role = "package_role"

    show_release_channels.return_value = [
        {"name": "TEST_CHANNEL", "versions": ["1.0", "2.0"]}
    ]
    show_release_directives.return_value = [
        {"name": "TEST_DIRECTIVE", "version": "1.0", "patch": 1},
        {"name": "TEST_DIRECTIVE2", "version": "2.0", "patch": 1},
    ]
    show_versions.return_value = [
        {"version": "1.0", "patch": 1},
        {"version": "2.0", "patch": 1},
        {"version": "3.0", "patch": 2},
    ]
    with pytest.raises(ClickException) as e:
        application_package_entity.action_publish(
            action_ctx=action_context,
            release_channel="test_channel",
            release_directive="test_directive",
            version="3.0",
            patch=2,
            interactive=False,
            force=False,
        )

    assert (
        str(e.value)
        == "Maximum number of versions in release channel test_channel reached. Cannot add more versions."
    )

    show_versions.assert_called_once_with(pkg_model.fqn.name, pkg_model.meta.role)
    show_release_directives.assert_called_once_with(
        package_name=pkg_model.fqn.name,
        role=pkg_model.meta.role,
        release_channel="test_channel",
    )
    add_version_to_release_channel.assert_not_called()
    remove_version_from_release_channel.assert_not_called()
    set_release_directive.assert_not_called()


@mock.patch(SQL_FACADE_SHOW_RELEASE_CHANNELS)
@mock.patch(SQL_FACADE_SHOW_RELEASE_DIRECTIVES)
@mock.patch(SQL_FACADE_SHOW_VERSIONS)
@mock.patch(SQL_FACADE_REMOVE_VERSION_FROM_RELEASE_CHANNEL)
@mock.patch(SQL_FACADE_ADD_VERSION_TO_RELEASE_CHANNEL)
@mock.patch(SQL_FACADE_SET_RELEASE_DIRECTIVE)
def test_given_only_one_version_referenced_by_existing_release_directive_when_publish_then_remove_unused_version(
    set_release_directive,
    add_version_to_release_channel,
    remove_version_from_release_channel,
    show_versions,
    show_release_directives,
    show_release_channels,
    application_package_entity,
    action_context,
):
    pkg_model = application_package_entity._entity_model  # noqa SLF001
    pkg_model.meta.role = "package_role"
    mock_console = mock.MagicMock()
    application_package_entity._workspace_ctx.console = mock_console  # noqa SLF001

    show_release_channels.return_value = [
        {"name": "TEST_CHANNEL", "versions": ["1.0", "2.0"]}
    ]
    show_release_directives.return_value = [
        {"name": "TEST_DIRECTIVE", "version": "1.0", "patch": 1}
    ]
    show_versions.return_value = [
        {"version": "1.0", "patch": 1, "created_on": datetime(2024, 12, 3)},
        {"version": "2.0", "patch": 1, "created_on": datetime(2024, 12, 5)},
        {"version": "3.0", "patch": 2, "created_on": datetime(2024, 12, 6)},
    ]

    application_package_entity.action_publish(
        action_ctx=action_context,
        release_channel="test_channel",
        release_directive="test_directive",
        version="3.0",
        patch=2,
        interactive=False,
        force=True,
    )

    show_versions.assert_called_once_with(pkg_model.fqn.name, pkg_model.meta.role)
    show_release_directives.assert_called_once_with(
        package_name=pkg_model.fqn.name,
        role=pkg_model.meta.role,
        release_channel="test_channel",
    )
    show_release_channels.assert_called_once_with(
        pkg_model.fqn.name, pkg_model.meta.role
    )
    remove_version_from_release_channel.assert_called_once_with(
        package_name=pkg_model.fqn.name,
        role=pkg_model.meta.role,
        release_channel="test_channel",
        version="2.0",
    )
    add_version_to_release_channel.assert_called_once_with(
        package_name=pkg_model.fqn.name,
        role=pkg_model.meta.role,
        release_channel="test_channel",
        version="3.0",
    )
    set_release_directive.assert_called_once_with(
        package_name=pkg_model.fqn.name,
        role=pkg_model.meta.role,
        version="3.0",
        patch=2,
        release_channel="test_channel",
        release_directive="test_directive",
        target_accounts=None,
    )

    mock_console.warning.assert_called_once_with(
        "Maximum number of versions in release channel reached. Removing version 2.0 from release_channel test_channel to make space for version 3.0."
    )


@mock.patch(SQL_FACADE_SHOW_RELEASE_CHANNELS)
@mock.patch(SQL_FACADE_SHOW_RELEASE_DIRECTIVES)
@mock.patch(SQL_FACADE_SHOW_VERSIONS)
@mock.patch(SQL_FACADE_REMOVE_VERSION_FROM_RELEASE_CHANNEL)
@mock.patch(SQL_FACADE_ADD_VERSION_TO_RELEASE_CHANNEL)
@mock.patch(SQL_FACADE_SET_RELEASE_DIRECTIVE)
def test_given_only_one_version_referenced_by_existing_release_directive_when_publish_non_interactive_no_force_then_error(
    set_release_directive,
    add_version_to_release_channel,
    remove_version_from_release_channel,
    show_versions,
    show_release_directives,
    show_release_channels,
    application_package_entity,
    action_context,
):
    pkg_model = application_package_entity._entity_model  # noqa SLF001
    pkg_model.meta.role = "package_role"

    show_release_channels.return_value = [
        {"name": "TEST_CHANNEL", "versions": ["1.0", "2.0"]}
    ]
    show_release_directives.return_value = [
        {"name": "TEST_DIRECTIVE", "version": "1.0", "patch": 1}
    ]
    show_versions.return_value = [
        {"version": "1.0", "patch": 1, "created_on": datetime(2024, 12, 3)},
        {"version": "2.0", "patch": 1, "created_on": datetime(2024, 12, 5)},
        {"version": "3.0", "patch": 2, "created_on": datetime(2024, 12, 6)},
    ]

    with pytest.raises(ClickException) as e:
        application_package_entity.action_publish(
            action_ctx=action_context,
            release_channel="test_channel",
            release_directive="test_directive",
            version="3.0",
            patch=2,
            interactive=False,
            force=False,
        )

    assert (
        str(e.value)
        == "Cannot proceed with publishing the new version. Please remove an existing version from the release channel to make space for the new version, or use --force to automatically clean up unused versions."
    )

    show_versions.assert_called_once_with(pkg_model.fqn.name, pkg_model.meta.role)
    show_release_directives.assert_called_once_with(
        package_name=pkg_model.fqn.name,
        role=pkg_model.meta.role,
        release_channel="test_channel",
    )
    show_release_channels.assert_called_once_with(
        pkg_model.fqn.name, pkg_model.meta.role
    )
    remove_version_from_release_channel.assert_not_called()
    add_version_to_release_channel.assert_not_called()
    set_release_directive.assert_not_called()<|MERGE_RESOLUTION|>--- conflicted
+++ resolved
@@ -337,58 +337,28 @@
 def test_version_list(show_versions, application_package_entity, action_context):
     pkg_model = application_package_entity._entity_model  # noqa SLF001
     pkg_model.meta.role = "package_role"
-<<<<<<< HEAD
-    side_effects, expected = mock_execute_helper(
-        [
-            (
-                mock_cursor([("old_role",)], []),
-                mock.call("select current_role()"),
-            ),
-            (None, mock.call(f"use role {pkg_model.meta.role}")),
-            (
-                mock_cursor([], []),
-                mock.call(
-                    f"show versions in application package {application_package_entity.name}"
-                ),
-            ),
-            (None, mock.call("use role old_role")),
-        ]
-    )
-    mock_execute.side_effect = side_effects
-    application_package_entity.action_version_list(action_context)
-    assert mock_execute.mock_calls == expected
-
-
-@mock.patch(SQL_EXECUTOR_EXECUTE)
+    expected_versions = [
+        {"version": "1.0", "patch": 1},
+        {"version": "1.1", "patch": 2},
+    ]
+
+    show_versions.return_value = expected_versions
+
+    result = application_package_entity.action_version_list(action_context)
+    assert result == expected_versions
+
+    show_versions.assert_called_once_with(pkg_model.fqn.name, pkg_model.meta.role)
+
+
+@mock.patch(SQL_FACADE_SHOW_VERSIONS)
 @pytest.mark.parametrize(
     "application_package_entity", [{"stage_subdirectory": "v1"}], indirect=True
 )
 def test_version_list_w_subdir(
-    mock_execute, application_package_entity, action_context, mock_cursor
-):
-    pkg_model = application_package_entity._entity_model  # noqa SLF001
-    pkg_model.meta.role = "package_role"
-    side_effects, expected = mock_execute_helper(
-        [
-            (
-                mock_cursor([("old_role",)], []),
-                mock.call("select current_role()"),
-            ),
-            (None, mock.call(f"use role {pkg_model.meta.role}")),
-            (
-                mock_cursor([], []),
-                mock.call(
-                    f"show versions in application package {application_package_entity.name}"
-                ),
-            ),
-            (None, mock.call("use role old_role")),
-        ]
-    )
-    mock_execute.side_effect = side_effects
-    application_package_entity.action_version_list(action_context)
-    assert mock_execute.mock_calls == expected
-=======
-
+    show_versions, application_package_entity, action_context
+):
+    pkg_model = application_package_entity._entity_model  # noqa SLF001
+    pkg_model.meta.role = "package_role"
     expected_versions = [
         {"version": "1.0", "patch": 1},
         {"version": "1.1", "patch": 2},
@@ -400,7 +370,6 @@
     assert result == expected_versions
 
     show_versions.assert_called_once_with(pkg_model.fqn.name, pkg_model.meta.role)
->>>>>>> 94335121
 
 
 @mock.patch(SQL_FACADE_SHOW_RELEASE_CHANNELS, return_value=[])
