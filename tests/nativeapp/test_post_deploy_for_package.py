--- conflicted
+++ resolved
@@ -19,6 +19,7 @@
 
 import pytest
 from snowflake.cli._plugins.nativeapp.entities.application_package import (
+    ApplicationPackageEntity,
     ApplicationPackageEntityModel,
 )
 from snowflake.cli._plugins.nativeapp.exceptions import MissingScriptError
@@ -71,12 +72,12 @@
         )
         mock_execute_query.side_effect = side_effects
 
-        execute_post_deploy_hooks(
+        ApplicationPackageEntity.execute_post_deploy_hooks(
             console=cc,
             project_root=project_dir,
             post_deploy_hooks=pkg_model.meta.post_deploy,
-            deployed_object_type=pkg_model.get_type(),
-            database_name=pkg_model.fqn.name,
+            package_name=pkg_model.fqn.name,
+            package_warehouse=pkg_model.meta.warehouse or "MockWarehouse",
         )
 
         assert mock_execute_query.mock_calls == expected
@@ -254,7 +255,7 @@
             "myapp_pkg"
         ]
         mock_cli_ctx.return_value = dm.template_context
-<<<<<<< HEAD
+
         side_effects, expected = mock_execute_helper(
             [
                 (
@@ -266,17 +267,14 @@
             ]
         )
         mock_execute_query.side_effect = side_effects
-        manager.execute_package_post_deploy_hooks()
-=======
-
-        execute_post_deploy_hooks(
+
+        ApplicationPackageEntity.execute_post_deploy_hooks(
             console=cc,
             project_root=project_dir,
             post_deploy_hooks=pkg_model.meta.post_deploy,
-            deployed_object_type=pkg_model.get_type(),
-            database_name=pkg_model.fqn.name,
-        )
->>>>>>> d8cf03fd
+            package_name=pkg_model.fqn.name,
+            package_warehouse=pkg_model.meta.warehouse or "MockWarehouse",
+        )
 
         assert mock_execute_query.mock_calls == expected
         assert mock_execute_queries.mock_calls == [
