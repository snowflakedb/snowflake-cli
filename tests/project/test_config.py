<<<<<<< HEAD
from unittest.mock import PropertyMock

import pytest
from typing import Optional, List
=======
from typing import List, Optional
>>>>>>> 86b35a2b
from unittest import mock

import pytest
from snowcli.cli.project.definition import (
    generate_local_override_yml,
    load_project_definition,
)
from strictyaml import YAMLValidationError

from tests.project.fixtures import *
from tests.testing_utils.fixtures import *


@pytest.mark.parametrize("project_definition_files", ["napp_project_1"], indirect=True)
def test_napp_project_1(project_definition_files):
    project = load_project_definition(project_definition_files)
    assert project["native_app"]["name"] == "myapp"
    assert project["native_app"]["deploy_root"] == "output/deploy/"
    assert project["native_app"]["package"]["role"] == "accountadmin"
    assert project["native_app"]["application"]["name"] == "myapp_polly"
    assert project["native_app"]["application"]["role"] == "myapp_consumer"
    assert project["native_app"]["application"]["debug"] == True


@pytest.mark.parametrize("project_definition_files", ["minimal"], indirect=True)
def test_na_minimal_project(project_definition_files: List[Path]):
    project = load_project_definition(project_definition_files)
    assert project["native_app"]["name"] == "minimal"
    assert project["native_app"]["artifacts"] == ["setup.sql", "README.md"]

    from os import getenv as original_getenv

    def mock_getenv(key: str, default: Optional[str] = None) -> Optional[str]:
        if key.lower() == "user":
            return "jsmith"
        return original_getenv(key, default)

    with mock.patch(
        "snowcli.cli.common.cli_global_context._CliGlobalContextAccess.connection",
        new_callable=PropertyMock,
    ) as connection:
        connection.return_value.role = "resolved_role"
        connection.return_value.warehouse = "resolved_warehouse"
        with mock.patch("os.getenv", side_effect=mock_getenv):
            # TODO: probably a better way of going about this is to not generate
            # a definition structure for these values but directly return defaults
            # in "getter" functions (higher-level data structures).
            local = generate_local_override_yml(project)
            assert local["native_app"]["application"]["name"] == "minimal_jsmith"
            assert local["native_app"]["application"]["role"] == "resolved_role"
            assert (
                local["native_app"]["application"]["warehouse"] == "resolved_warehouse"
            )
            assert local["native_app"]["application"]["debug"] == True
            assert local["native_app"]["package"]["name"] == "minimal_pkg_jsmith"
            assert local["native_app"]["package"]["role"] == "resolved_role"


@pytest.mark.parametrize("project_definition_files", ["underspecified"], indirect=True)
def test_underspecified_project(project_definition_files):
    with pytest.raises(YAMLValidationError) as exc_info:
        load_project_definition(project_definition_files)

    assert "required key(s) 'artifacts' not found" in str(exc_info.value)


@pytest.mark.parametrize(
    "project_definition_files", ["no_definition_version"], indirect=True
)
def test_fails_without_definition_version(project_definition_files):
    with pytest.raises(YAMLValidationError) as exc_info:
        load_project_definition(project_definition_files)

    assert "required key(s) 'definition_version' not found" in str(exc_info.value)


@pytest.mark.parametrize("project_definition_files", ["unknown_fields"], indirect=True)
def test_accepts_unknown_fields(project_definition_files):
    project = load_project_definition(project_definition_files)
    assert project["native_app"]["name"] == "unknown_fields"
    assert project["native_app"]["unknown_fields_accepted"] == True<|MERGE_RESOLUTION|>--- conflicted
+++ resolved
@@ -1,12 +1,6 @@
-<<<<<<< HEAD
+from typing import List, Optional
+from unittest import mock
 from unittest.mock import PropertyMock
-
-import pytest
-from typing import Optional, List
-=======
-from typing import List, Optional
->>>>>>> 86b35a2b
-from unittest import mock
 
 import pytest
 from snowcli.cli.project.definition import (
