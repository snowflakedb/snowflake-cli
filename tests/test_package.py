--- conflicted
+++ resolved
@@ -60,11 +60,7 @@
 
         assert (
             "The package some-other-package is supported, but does depend on the following Snowflake supported native "
-<<<<<<< HEAD
-            'libraries you should include the following in your packages: [<Requirement: "snowflake-snowpark-python">]'
-=======
             'libraries. You should include the following in your packages: [<Requirement: "snowflake-snowpark-python">]'
->>>>>>> cbbfac73
             in caplog.messages
         )
 
