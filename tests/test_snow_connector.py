import os
import pytest

from snowcli.snow_connector import SnowflakeConnector, SnowflakeCursor
from tests.testing_utils.fixtures import *
from unittest import mock
from snowcli.snow_connector import SnowflakeConnector


# Used as a solution to syrupy having some problems with comparing multilines string
class CustomStr(str):
    def __repr__(self):
        return str(self)


MOCK_CONNECTION = {
    "database": "databaseValue",
    "schema": "schemaValue",
    "role": "roleValue",
    "warehouse": "warehouseValue",
}


@pytest.mark.parametrize(
    "cmd,expected",
    [
        ("snow sql", "SNOWCLI.SQL"),
        ("snow warehouse status", "SNOWCLI.WAREHOUSE.STATUS"),
    ],
)
@mock.patch("snowcli.snow_connector.snowflake.connector")
@mock.patch("snowcli.snow_connector.click")
def test_command_context_is_passed_to_snowflake_connection(
    mock_click, mock_connector, runner, cmd, expected, mock_cursor
):
    mock_ctx = mock.Mock()
    mock_ctx.command_path = cmd
    mock_click.get_current_context.return_value = mock_ctx

    SnowflakeConnector({})

    mock_connector.connect.assert_called_once_with(application=expected)


<<<<<<< HEAD
@mock.patch("snowflake.connector")
def test_create_procedure(_, snapshot):
    connector = SnowflakeConnector(connection_parameters=MOCK_CONNECTION)
    connector.ctx.execute_stream.return_value = (None, None)

    connector.create_procedure(
        name="nameValue",
        input_parameters="(string a, variant b)",
        return_type="returnTypeValue",
        handler="handlerValue",
        imports="import1, import2",
        database="databaseValue",
        schema="schemaValue",
        role="roleValue",
        warehouse="warehouseValue",
        overwrite=True,
        packages=["aaa", "bbb"],
        execute_as_caller=True,
    )
    query, *_ = connector.ctx.execute_stream.call_args.args
    assert query.getvalue() == snapshot


@mock.patch("snowflake.connector")
def test_describe_procedure(_, snapshot):
    connector = SnowflakeConnector(connection_parameters=MOCK_CONNECTION)
    connector.ctx.execute_stream.return_value = (None, None)

    connector.describe_procedure(
        database="databaseValue",
        schema="schemaValue",
        role="roleValue",
        warehouse="warehouseValue",
        signature="signatureValue",
        name="nameValue",
        input_parameters="(string a, variant b)",
        show_exceptions="show_exceptionsValue",
    )
    query, *_ = connector.ctx.execute_stream.call_args.args
    assert query.getvalue() == snapshot


@mock.patch("snowflake.connector")
def test_set_procedure_comment(_, snapshot):
    connector = SnowflakeConnector(connection_parameters=MOCK_CONNECTION)
    connector.ctx.execute_stream.return_value = (None, None)

    connector.set_procedure_comment(
        database="databaseValue",
        schema="schemaValue",
        role="roleValue",
        warehouse="warehouseValue",
        signature="signatureValue",
        name="nameValue",
        input_parameters="(string a, variant b)",
        show_exceptions="show_exceptionsValue",
        comment="commentValue",
    )
    query, *_ = connector.ctx.execute_stream.call_args.args
    assert query.getvalue() == snapshot


@pytest.mark.parametrize(
    "create_stage",
    [True, False],
)
@pytest.mark.parametrize("stage_name", ["namedStageValue", "snow://embeddedStageValue"])
@mock.patch("snowflake.connector")
def test_upload_file_to_stage(_, snapshot, create_stage, stage_name):
    connector = SnowflakeConnector(connection_parameters=MOCK_CONNECTION)
    connector.ctx.execute_stream.return_value = (None, None)

    connector.upload_file_to_stage(
        file_path="file_pathValue",
        destination_stage=stage_name,
        path="pathValue",
        role="roleValue",
        database="databaseValue",
        schema="schemaValue",
        warehouse="warehouseValue",
        overwrite="overwriteValue",
        create_stage=create_stage,
    )
    query, *_ = connector.ctx.execute_stream.call_args.args
    assert query.getvalue() == snapshot


@mock.patch("snowcli.cli.snowpark.registry.manager.connect_to_snowflake")
=======
@mock.patch("snowcli.cli.snowpark.registry.connect_to_snowflake")
>>>>>>> cb39b6a3
def test_registry_get_token(mock_conn, runner):
    mock_conn.return_value.ctx._rest._token_request.return_value = {
        "data": {
            "sessionToken": "token1234",
            "validityInSecondsST": 42,
        }
    }
    result = runner.invoke(["snowpark", "registry", "token", "--format", "JSON"])
    assert result.exit_code == 0, result.output
    assert (
        result.stdout
        == '[\n  {\n    "token": "token1234",\n    "expires_in": 42\n  }\n]\n'
    )


@mock.patch.dict(os.environ, {}, clear=True)
def test_returns_nice_error_in_case_of_connectivity_error(runner):
    result = runner.invoke_with_config(["sql", "-q", "select 1"])
    assert result.exit_code == 1
    assert "Invalid connection configuration" in result.output
    assert "User is empty" in result.output<|MERGE_RESOLUTION|>--- conflicted
+++ resolved
@@ -42,98 +42,7 @@
     mock_connector.connect.assert_called_once_with(application=expected)
 
 
-<<<<<<< HEAD
-@mock.patch("snowflake.connector")
-def test_create_procedure(_, snapshot):
-    connector = SnowflakeConnector(connection_parameters=MOCK_CONNECTION)
-    connector.ctx.execute_stream.return_value = (None, None)
-
-    connector.create_procedure(
-        name="nameValue",
-        input_parameters="(string a, variant b)",
-        return_type="returnTypeValue",
-        handler="handlerValue",
-        imports="import1, import2",
-        database="databaseValue",
-        schema="schemaValue",
-        role="roleValue",
-        warehouse="warehouseValue",
-        overwrite=True,
-        packages=["aaa", "bbb"],
-        execute_as_caller=True,
-    )
-    query, *_ = connector.ctx.execute_stream.call_args.args
-    assert query.getvalue() == snapshot
-
-
-@mock.patch("snowflake.connector")
-def test_describe_procedure(_, snapshot):
-    connector = SnowflakeConnector(connection_parameters=MOCK_CONNECTION)
-    connector.ctx.execute_stream.return_value = (None, None)
-
-    connector.describe_procedure(
-        database="databaseValue",
-        schema="schemaValue",
-        role="roleValue",
-        warehouse="warehouseValue",
-        signature="signatureValue",
-        name="nameValue",
-        input_parameters="(string a, variant b)",
-        show_exceptions="show_exceptionsValue",
-    )
-    query, *_ = connector.ctx.execute_stream.call_args.args
-    assert query.getvalue() == snapshot
-
-
-@mock.patch("snowflake.connector")
-def test_set_procedure_comment(_, snapshot):
-    connector = SnowflakeConnector(connection_parameters=MOCK_CONNECTION)
-    connector.ctx.execute_stream.return_value = (None, None)
-
-    connector.set_procedure_comment(
-        database="databaseValue",
-        schema="schemaValue",
-        role="roleValue",
-        warehouse="warehouseValue",
-        signature="signatureValue",
-        name="nameValue",
-        input_parameters="(string a, variant b)",
-        show_exceptions="show_exceptionsValue",
-        comment="commentValue",
-    )
-    query, *_ = connector.ctx.execute_stream.call_args.args
-    assert query.getvalue() == snapshot
-
-
-@pytest.mark.parametrize(
-    "create_stage",
-    [True, False],
-)
-@pytest.mark.parametrize("stage_name", ["namedStageValue", "snow://embeddedStageValue"])
-@mock.patch("snowflake.connector")
-def test_upload_file_to_stage(_, snapshot, create_stage, stage_name):
-    connector = SnowflakeConnector(connection_parameters=MOCK_CONNECTION)
-    connector.ctx.execute_stream.return_value = (None, None)
-
-    connector.upload_file_to_stage(
-        file_path="file_pathValue",
-        destination_stage=stage_name,
-        path="pathValue",
-        role="roleValue",
-        database="databaseValue",
-        schema="schemaValue",
-        warehouse="warehouseValue",
-        overwrite="overwriteValue",
-        create_stage=create_stage,
-    )
-    query, *_ = connector.ctx.execute_stream.call_args.args
-    assert query.getvalue() == snapshot
-
-
-@mock.patch("snowcli.cli.snowpark.registry.manager.connect_to_snowflake")
-=======
 @mock.patch("snowcli.cli.snowpark.registry.connect_to_snowflake")
->>>>>>> cb39b6a3
 def test_registry_get_token(mock_conn, runner):
     mock_conn.return_value.ctx._rest._token_request.return_value = {
         "data": {
@@ -141,12 +50,9 @@
             "validityInSecondsST": 42,
         }
     }
-    result = runner.invoke(["snowpark", "registry", "token", "--format", "JSON"])
+    result = runner.invoke(["snowpark", "registry", "token"])
     assert result.exit_code == 0, result.output
-    assert (
-        result.stdout
-        == '[\n  {\n    "token": "token1234",\n    "expires_in": 42\n  }\n]\n'
-    )
+    assert result.stdout == '{"token": "token1234", "expires_in": 42}'
 
 
 @mock.patch.dict(os.environ, {}, clear=True)
