# Copyright (c) 2024 Snowflake Inc.
#
# Licensed under the Apache License, Version 2.0 (the "License");
# you may not use this file except in compliance with the License.
# You may obtain a copy of the License at
#
# http://www.apache.org/licenses/LICENSE-2.0
#
# Unless required by applicable law or agreed to in writing, software
# distributed under the License is distributed on an "AS IS" BASIS,
# WITHOUT WARRANTIES OR CONDITIONS OF ANY KIND, either express or implied.
# See the License for the specific language governing permissions and
# limitations under the License.

import os
import uuid
from unittest import mock

import pytest
<<<<<<< HEAD
import typer
from click import ClickException
from snowflake.cli.api.constants import ObjectType
from snowflake.cli.api.exceptions import CouldNotUseObjectError
from snowflake.connector import ProgrammingError
=======
>>>>>>> d8cf03fd
from snowflake.connector.version import VERSION as DRIVER_VERSION


@mock.patch(
    "snowflake.cli._app.telemetry.python_version",
)
@mock.patch("snowflake.cli._app.telemetry.platform.platform")
@mock.patch("uuid.uuid4")
@mock.patch("snowflake.cli._app.telemetry.get_time_millis")
@mock.patch("snowflake.connector.connect")
@mock.patch("snowflake.cli._plugins.connection.commands.ObjectManager")
@mock.patch.dict(os.environ, {"SNOWFLAKE_CLI_FEATURES_FOO": "False"})
def test_executing_command_sends_telemetry_usage_data(
    _, mock_conn, mock_time, mock_uuid4, mock_platform, mock_version, runner
):
    mock_time.return_value = "123"
    mock_platform.return_value = "FancyOS"
    mock_version.return_value = "2.3.4"
    mock_uuid4.return_value = uuid.UUID("8a2225b3800c4017a4a9eab941db58fa")
    result = runner.invoke(["connection", "test"], catch_exceptions=False)
    assert result.exit_code == 0, result.output
    # The method is called with a TelemetryData type, so we cast it to dict for simpler comparison
    usage_command_event = (
        mock_conn.return_value._telemetry.try_add_log_to_batch.call_args_list[  # noqa: SLF001
            0
        ]
        .args[0]
        .to_dict()
    )

    del usage_command_event["message"][
        "command_ci_environment"
    ]  # to avoid side effect from CI
    assert usage_command_event == {
        "message": {
            "driver_type": "PythonConnector",
            "driver_version": ".".join(str(s) for s in DRIVER_VERSION[:3]),
            "source": "snowcli",
            "version_cli": "0.0.0-test_patched",
            "version_os": "FancyOS",
            "version_python": "2.3.4",
            "installation_source": "pypi",
            "command": ["connection", "test"],
            "command_group": "connection",
            "command_execution_id": "8a2225b3800c4017a4a9eab941db58fa",
            "command_flags": {"diag_log_path": "DEFAULT", "format": "DEFAULT"},
            "command_output_type": "TABLE",
            "type": "executing_command",
            "project_definition_version": "None",
            "config_feature_flags": {
                "dummy_flag": "True",
                "foo": "False",
                "wrong_type_flag": "UNKNOWN",
            },
        },
        "timestamp": "123",
    }


@pytest.mark.parametrize(
    "ci_type, env_var",
    [
        ("GITHUB_ACTIONS", "GITHUB_ACTIONS"),
        ("GITLAB_CI", "GITLAB_CI"),
        ("CIRCLECI", "CIRCLECI"),
        ("JENKINS", "JENKINS_URL"),
        ("JENKINS", "HUDSON_URL"),
        ("AZURE_DEVOPS", "TF_BUILD"),
    ],
)
@mock.patch("snowflake.connector.connect")
@mock.patch("snowflake.cli._plugins.connection.commands.ObjectManager")
def test_executing_command_sends_ci_usage_data(_, mock_conn, runner, env_var, ci_type):
    with mock.patch.dict(os.environ, {env_var: "true"}, clear=True):
        result = runner.invoke(["connection", "test"], catch_exceptions=False)

    assert result.exit_code == 0, result.output
    # The method is called with a TelemetryData type, so we cast it to dict for simpler comparison
    usage_command_event = (
        mock_conn.return_value._telemetry.try_add_log_to_batch.call_args_list[  # noqa: SLF001
            0
        ]
        .args[0]
        .to_dict()
    )

    assert usage_command_event["message"]["command_ci_environment"] == ci_type


@mock.patch(
    "snowflake.cli._app.telemetry.python_version",
)
@mock.patch("snowflake.cli._app.telemetry.platform.platform")
@mock.patch("uuid.uuid4")
@mock.patch("snowflake.connector.time_util.get_time_millis")
@mock.patch("snowflake.connector.connect")
@mock.patch("snowflake.cli._plugins.connection.commands.ObjectManager")
@mock.patch.dict(os.environ, {"SNOWFLAKE_CLI_FEATURES_FOO": "False"})
def test_executing_command_sends_telemetry_result_data(
    _, mock_conn, mock_time, mock_uuid4, mock_platform, mock_version, runner
):
    mock_time.return_value = "123"
    mock_platform.return_value = "FancyOS"
    mock_version.return_value = "2.3.4"
    mock_uuid4.return_value = uuid.UUID("8a2225b3800c4017a4a9eab941db58fa")
    result = runner.invoke(["connection", "test"], catch_exceptions=False)
    assert result.exit_code == 0, result.output

    # The method is called with a TelemetryData type, so we cast it to dict for simpler comparison
    result_command_event = (
        mock_conn.return_value._telemetry.try_add_log_to_batch.call_args_list[  # noqa: SLF001
            1
        ]
        .args[0]
        .to_dict()
    )
    assert (
        result_command_event["message"]["type"] == "result_executing_command"
        and result_command_event["message"]["command_result_status"] == "success"
        and result_command_event["message"]["command_execution_time"]
    )


@mock.patch("snowflake.connector.connect")
@mock.patch("snowflake.cli._plugins.streamlit.commands.StreamlitManager")
def test_executing_command_sends_project_definition_in_telemetry_data(
    _, mock_conn, project_directory, runner
):
    with project_directory("streamlit_full_definition"):
        result = runner.invoke(["streamlit", "deploy"])
    assert result.exit_code == 0, result.output

    # The method is called with a TelemetryData type, so we cast it to dict for simpler comparison
    actual_call = mock_conn.return_value._telemetry.try_add_log_to_batch.call_args.args[  # noqa: SLF001
        0
    ].to_dict()
    assert actual_call["message"]["project_definition_version"] == "1"


@mock.patch("snowflake.connector.connect")
@mock.patch("uuid.uuid4")
@mock.patch("snowflake.cli._plugins.streamlit.commands.StreamlitManager")
def test_failing_executing_command_sends_telemetry_data(
    _, mock_uuid4, mock_conn, project_directory, runner
):
    mock_uuid4.return_value = uuid.UUID("8a2225b3800c4017a4a9eab941db58fa")
    with project_directory("napp_post_deploy_missing_file"):
        runner.invoke(["app", "run"], catch_exceptions=False)

    # The method is called with a TelemetryData type, so we cast it to dict for simpler comparison
    result_command_event = (
        mock_conn.return_value._telemetry.try_add_log_to_batch.call_args_list[  # noqa: SLF001
            1
        ]
        .args[0]
        .to_dict()
    )
    assert (
        result_command_event["message"]["type"] == "error_executing_command"
        and result_command_event["message"]["error_type"] == "SourceNotFoundError"
        and result_command_event["message"]["is_cli_exception"] == True
        and result_command_event["message"]["command_execution_id"]
        == "8a2225b3800c4017a4a9eab941db58fa"
    )


@pytest.mark.parametrize(
    "error,is_cli",
    [
        (ProgrammingError(), False),
        (ClickException("message"), True),
        (
            CouldNotUseObjectError(object_type=ObjectType.WAREHOUSE, name="warehouse"),
            True,
        ),
        (typer.Abort(), True),
        (typer.Exit(), True),
        (BrokenPipeError(), True),
        (RuntimeError(), False),
    ],
)
def test_cli_exception_classification(error: Exception, is_cli: bool):
    from snowflake.cli._app.telemetry import _is_cli_exception

    assert _is_cli_exception(error) == is_cli<|MERGE_RESOLUTION|>--- conflicted
+++ resolved
@@ -17,14 +17,11 @@
 from unittest import mock
 
 import pytest
-<<<<<<< HEAD
 import typer
 from click import ClickException
 from snowflake.cli.api.constants import ObjectType
 from snowflake.cli.api.exceptions import CouldNotUseObjectError
 from snowflake.connector import ProgrammingError
-=======
->>>>>>> d8cf03fd
 from snowflake.connector.version import VERSION as DRIVER_VERSION
 
 
