from __future__ import annotations

import tempfile
from inspect import signature
from pathlib import Path
from typing import Any, Callable, List, Optional, Tuple

import click
import typer
from click import ClickException
from snowflake.cli.api.cli_global_context import cli_context_manager
from snowflake.cli.api.console import cli_console
from snowflake.cli.api.output.formats import OutputFormat

DEFAULT_CONTEXT_SETTINGS = {"help_option_names": ["--help", "-h"]}

_CONNECTION_SECTION = "Connection configuration"
_CLI_BEHAVIOUR = "Global configuration"


class OverrideableOption:
    """
    Class that allows you to generate instances of typer.models.OptionInfo with some default properties while allowing
    specific values to be overriden.

    Custom parameters:
    - mutually_exclusive (Tuple[str]|List[str]): A list of parameter names that this Option is not compatible with. If this Option has
     a truthy value and any of the other parameters in the mutually_exclusive list has a truthy value, a
     ClickException will be thrown. Note that mutually_exclusive can contain an option's own name but does not require
     it.
    """

    def __init__(
        self,
        default: Any,
        *param_decls: str,
        mutually_exclusive: Optional[List[str] | Tuple[str]] = None,
        **kwargs,
    ):
        self.default = default
        self.param_decls = param_decls
        self.mutually_exclusive = mutually_exclusive
        self.kwargs = kwargs

    def __call__(self, **kwargs) -> typer.models.OptionInfo:
        """
        Returns a typer.models.OptionInfo instance initialized with the specified default values along with any overrides
        from kwargs. Note that if you are overriding param_decls, you must pass an iterable of strings, you cannot use
        positional arguments like you can with typer.Option. Does not modify the original instance.
        """
        default = kwargs.get("default", self.default)
        param_decls = kwargs.get("param_decls", self.param_decls)
        mutually_exclusive = kwargs.get("mutually_exclusive", self.mutually_exclusive)
        if not isinstance(param_decls, list) and not isinstance(param_decls, tuple):
            raise TypeError("param_decls must be a list or tuple")
        passed_kwargs = self.kwargs.copy()
        passed_kwargs.update(kwargs)
        if passed_kwargs.get("callback", None) or mutually_exclusive:
            passed_kwargs["callback"] = self._callback_factory(
                passed_kwargs.get("callback", None), mutually_exclusive
            )
        for non_kwarg in ["default", "param_decls", "mutually_exclusive"]:
            passed_kwargs.pop(non_kwarg, None)
        return typer.Option(default, *param_decls, **passed_kwargs)

    class InvalidCallbackSignature(ClickException):
        def __init__(self, callback):
            super().__init__(
                f"Signature {signature(callback)} is not valid for an OverrideableOption callback function. Must have at most one parameter with each of the following types: (typer.Context, typer.CallbackParam, Any Other Type)"
            )

    def _callback_factory(
        self, callback, mutually_exclusive: Optional[List[str] | Tuple[str]]
    ):
        callback = callback if callback else lambda x: x

        # inspect existing_callback to make sure signature is valid
        existing_params = signature(callback).parameters
        # at most one parameter with each type in [typer.Context, typer.CallbackParam, any other type]
        limits = [
            lambda x: x == typer.Context,
            lambda x: x == typer.CallbackParam,
            lambda x: x != typer.Context and x != typer.CallbackParam,
        ]
        for limit in limits:
            if len([v for v in existing_params.values() if limit(v.annotation)]) > 1:
                raise self.InvalidCallbackSignature(callback)

        def generated_callback(ctx: typer.Context, param: typer.CallbackParam, value):
            if mutually_exclusive:
                for name in mutually_exclusive:
                    if value and ctx.params.get(
                        name, False
                    ):  # if the current parameter is set to True and a previous parameter is also Truthy
                        curr_opt = param.opts[0]
                        other_opt = [x for x in ctx.command.params if x.name == name][
                            0
                        ].opts[0]
                        raise click.ClickException(
                            f"Options '{curr_opt}' and '{other_opt}' are incompatible."
                        )

            # pass args to existing callback based on its signature (this is how Typer infers callback args)
            passed_params = {}
            for existing_param in existing_params:
                annotation = existing_params[existing_param].annotation
                if annotation == typer.Context:
                    passed_params[existing_param] = ctx
                elif annotation == typer.CallbackParam:
                    passed_params[existing_param] = param
                else:
                    passed_params[existing_param] = value
            return callback(**passed_params)

        return generated_callback


def _callback(provide_setter: Callable[[], Callable[[Any], Any]]):
    def callback(value):
        set_value = provide_setter()
        set_value(value)
        return value

    return callback


ConnectionOption = typer.Option(
    None,
    "--connection",
    "-c",
    "--environment",
    help=f"Name of the connection, as defined in your `config.toml`. Default: `default`.",
    callback=_callback(
        lambda: cli_context_manager.connection_context.set_connection_name
    ),
    show_default=False,
    rich_help_panel=_CONNECTION_SECTION,
)

TemporaryConnectionOption = typer.Option(
    False,
    "--temporary-connection",
    "-x",
    help="Uses connection defined with command line parameters, instead of one defined in config",
    callback=_callback(
        lambda: cli_context_manager.connection_context.set_temporary_connection
    ),
    is_flag=True,
    rich_help_panel=_CONNECTION_SECTION,
)

AccountOption = typer.Option(
    None,
    "--account",
    "--accountname",
    help="Name assigned to your Snowflake account. Overrides the value specified for the connection.",
    callback=_callback(lambda: cli_context_manager.connection_context.set_account),
    show_default=False,
    rich_help_panel=_CONNECTION_SECTION,
)

UserOption = typer.Option(
    None,
    "--user",
    "--username",
    help="Username to connect to Snowflake. Overrides the value specified for the connection.",
    callback=_callback(lambda: cli_context_manager.connection_context.set_user),
    show_default=False,
    rich_help_panel=_CONNECTION_SECTION,
)


PLAIN_PASSWORD_MSG = "WARNING! Using --password via the CLI is insecure. Use environment variables instead."


def _password_callback(value: str):
    if value:
        cli_console.message(PLAIN_PASSWORD_MSG)

    return _callback(lambda: cli_context_manager.connection_context.set_password)(value)


PasswordOption = typer.Option(
    None,
    "--password",
    help="Snowflake password. Overrides the value specified for the connection.",
    hide_input=True,
    callback=_password_callback,
    show_default=False,
    rich_help_panel=_CONNECTION_SECTION,
)

AuthenticatorOption = typer.Option(
    None,
    "--authenticator",
    help="Snowflake authenticator. Overrides the value specified for the connection.",
    hide_input=True,
    callback=_callback(
        lambda: cli_context_manager.connection_context.set_authenticator
    ),
    show_default=False,
    rich_help_panel=_CONNECTION_SECTION,
)

PrivateKeyPathOption = typer.Option(
    None,
    "--private-key-path",
    help="Snowflake private key path. Overrides the value specified for the connection.",
    hide_input=True,
    callback=_callback(
        lambda: cli_context_manager.connection_context.set_private_key_path
    ),
    show_default=False,
    rich_help_panel=_CONNECTION_SECTION,
    exists=True,
    file_okay=True,
    dir_okay=False,
)

DatabaseOption = typer.Option(
    None,
    "--database",
    "--dbname",
    help="Database to use. Overrides the value specified for the connection.",
    callback=_callback(lambda: cli_context_manager.connection_context.set_database),
    show_default=False,
    rich_help_panel=_CONNECTION_SECTION,
)

SchemaOption = typer.Option(
    None,
    "--schema",
    "--schemaname",
    help="Database schema to use. Overrides the value specified for the connection.",
    callback=_callback(lambda: cli_context_manager.connection_context.set_schema),
    show_default=False,
    rich_help_panel=_CONNECTION_SECTION,
)

RoleOption = typer.Option(
    None,
    "--role",
    "--rolename",
    help="Role to use. Overrides the value specified for the connection.",
    callback=_callback(lambda: cli_context_manager.connection_context.set_role),
    show_default=False,
    rich_help_panel=_CONNECTION_SECTION,
)

WarehouseOption = typer.Option(
    None,
    "--warehouse",
    help="Warehouse to use. Overrides the value specified for the connection.",
    callback=_callback(lambda: cli_context_manager.connection_context.set_warehouse),
    show_default=False,
    rich_help_panel=_CONNECTION_SECTION,
)

MfaPasscodeOption = typer.Option(
    None,
    "--mfa-passcode",
    help="Token to use for multi-factor authentication (MFA)",
    callback=_callback(lambda: cli_context_manager.connection_context.set_mfa_passcode),
    prompt="MFA passcode",
    prompt_required=False,
    show_default=False,
    rich_help_panel=_CONNECTION_SECTION,
)

EnableDiagOption = typer.Option(
    False,
    "--enable-diag",
    help="Run python connector diagnostic test",
    callback=_callback(lambda: cli_context_manager.connection_context.set_enable_diag),
    show_default=False,
    is_flag=True,
    rich_help_panel=_CONNECTION_SECTION,
)

DiagLogPathOption: Path = typer.Option(
    tempfile.gettempdir(),
    "--diag-log-path",
    help="Diagnostic report path",
    callback=_callback(
        lambda: cli_context_manager.connection_context.set_diag_log_path
    ),
    show_default=False,
    rich_help_panel=_CONNECTION_SECTION,
    exists=True,
    writable=True,
)

DiagAllowlistPathOption: Path = typer.Option(
    None,
    "--diag-allowlist-path",
    help="Diagnostic report path to optional allowlist",
    callback=_callback(
        lambda: cli_context_manager.connection_context.set_diag_allowlist_path
    ),
    show_default=False,
    rich_help_panel=_CONNECTION_SECTION,
    exists=True,
    file_okay=True,
)

OutputFormatOption = typer.Option(
    OutputFormat.TABLE.value,
    "--format",
    help="Specifies the output format.",
    case_sensitive=False,
    callback=_callback(lambda: cli_context_manager.set_output_format),
    rich_help_panel=_CLI_BEHAVIOUR,
)

SilentOption = typer.Option(
    False,
    "--silent",
    help="Turns off intermediate output to console.",
    callback=_callback(lambda: cli_context_manager.set_silent),
    is_flag=True,
    rich_help_panel=_CLI_BEHAVIOUR,
    is_eager=True,
)

VerboseOption = typer.Option(
    False,
    "--verbose",
    "-v",
    help="Displays log entries for log levels `info` and higher.",
    callback=_callback(lambda: cli_context_manager.set_verbose),
    is_flag=True,
    rich_help_panel=_CLI_BEHAVIOUR,
)

DebugOption = typer.Option(
    False,
    "--debug",
    help="Displays log entries for log levels `debug` and higher; debug logs contains additional information.",
    callback=_callback(lambda: cli_context_manager.set_enable_tracebacks),
    is_flag=True,
    rich_help_panel=_CLI_BEHAVIOUR,
)


# If IfExistsOption, IfNotExistsOption, or ReplaceOption are used with names other than those in CREATE_MODE_OPTION_NAMES,
# you must also override mutually_exclusive if you want to retain the validation that at most one of these flags is
# passed.
CREATE_MODE_OPTION_NAMES = ["if_exists", "if_not_exists", "replace"]

IfExistsOption = OverrideableOption(
    False,
    "--if-exists",
    help="Only apply this operation if the specified object exists.",
    mutually_exclusive=CREATE_MODE_OPTION_NAMES,
)

IfNotExistsOption = OverrideableOption(
    False,
    "--if-not-exists",
    help="Only apply this operation if the specified object does not already exist.",
    mutually_exclusive=CREATE_MODE_OPTION_NAMES,
)

ReplaceOption = OverrideableOption(
    False,
    "--replace",
    help="Replace this object if it already exists.",
    mutually_exclusive=CREATE_MODE_OPTION_NAMES,
)


def like_option(help_example: str):
    return typer.Option(
        "%%",
        "--like",
        "-l",
        help=f"SQL LIKE pattern for filtering objects by name. For example, {help_example}.",
    )


<<<<<<< HEAD
def pattern_option(help_example: str) -> typer.Option:
    return typer.Option(
        ".*",
        "--pattern",
        "-p",
        help="Regex pattern for filtering files by name. Git repository scope prefix is not included in regex matching."
        f" For example {help_example}.",
    )
=======
def _pattern_option_callback(value):
    if value and value.count("'") != value.count("\\'"):
        raise ClickException('All "\'" characters in PATTERN must be escaped: "\\\'"')
    return value


PatternOption = typer.Option(
    None,
    "--pattern",
    "-p",
    help=(
        "Regex pattern for filtering files by name."
        ' For example --pattern ".*\.txt" will filter only files with .txt extension.'
    ),
    show_default=False,
    callback=_pattern_option_callback,
)
>>>>>>> 8981999d


def experimental_option(
    experimental_behaviour_description: Optional[str] = None,
) -> typer.Option:
    help_text = (
        f"Turns on experimental behaviour of the command: {experimental_behaviour_description}"
        if experimental_behaviour_description
        else "Turns on experimental behaviour of the command."
    )
    return typer.Option(
        False,
        "--experimental",
        help=help_text,
        hidden=True,
        callback=_callback(lambda: cli_context_manager.set_experimental),
        is_flag=True,
        rich_help_panel=_CLI_BEHAVIOUR,
    )


def identifier_argument(sf_object: str, example: str) -> typer.Argument:
    return typer.Argument(
        ..., help=f"Identifier of the {sf_object}. For example: {example}"
    )


def execution_identifier_argument(sf_object: str, example: str) -> typer.Argument:
    return typer.Argument(
        ..., help=f"Execution identifier of the {sf_object}. For example: {example}"
    )


def project_definition_option(project_name: str):
    from snowflake.cli.api.exceptions import NoProjectDefinitionError
    from snowflake.cli.api.project.definition_manager import DefinitionManager

    def _callback(project_path: Optional[str]):
        dm = DefinitionManager(project_path)
        project_definition = getattr(dm.project_definition, project_name, None)
        project_root = dm.project_root

        if not project_definition:
            raise NoProjectDefinitionError(
                project_type=project_name, project_file=project_path
            )

        cli_context_manager.set_project_definition(project_definition)
        cli_context_manager.set_project_root(project_root)
        return project_definition

    if project_name == "native_app":
        project_name_help = "Snowflake Native App"
    elif project_name == "streamlit":
        project_name_help = "Streamlit app"
    else:
        project_name_help = project_name.replace("_", " ").capitalize()

    return typer.Option(
        None,
        "-p",
        "--project",
        help=f"Path where the {project_name_help} project resides. "
        f"Defaults to current working directory.",
        callback=_callback,
        show_default=False,
    )


def deprecated_flag_callback(msg: str):
    def _warning_callback(ctx: click.Context, param: click.Parameter, value: Any):
        if ctx.get_parameter_source(param.name) != click.core.ParameterSource.DEFAULT:  # type: ignore[attr-defined]
            cli_console.warning(message=msg)
        return value

    return _warning_callback<|MERGE_RESOLUTION|>--- conflicted
+++ resolved
@@ -378,16 +378,6 @@
     )
 
 
-<<<<<<< HEAD
-def pattern_option(help_example: str) -> typer.Option:
-    return typer.Option(
-        ".*",
-        "--pattern",
-        "-p",
-        help="Regex pattern for filtering files by name. Git repository scope prefix is not included in regex matching."
-        f" For example {help_example}.",
-    )
-=======
 def _pattern_option_callback(value):
     if value and value.count("'") != value.count("\\'"):
         raise ClickException('All "\'" characters in PATTERN must be escaped: "\\\'"')
@@ -405,7 +395,6 @@
     show_default=False,
     callback=_pattern_option_callback,
 )
->>>>>>> 8981999d
 
 
 def experimental_option(
