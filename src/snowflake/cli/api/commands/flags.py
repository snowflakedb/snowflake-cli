--- conflicted
+++ resolved
@@ -331,7 +331,15 @@
 )
 
 
-<<<<<<< HEAD
+def like_option(help_example: str):
+    return typer.Option(
+        "%%",
+        "--like",
+        "-l",
+        help=f"SQL LIKE pattern for filtering objects by name. For example, {help_example}.",
+    )
+
+
 def pattern_option(help_example: str) -> typer.Option:
     return typer.Option(
         ".*",
@@ -339,14 +347,6 @@
         "-p",
         help="Regex pattern for filtering files by name. Git repository scope prefix is not included in regex matching."
         f" For example {help_example}.",
-=======
-def like_option(help_example: str):
-    return typer.Option(
-        "%%",
-        "--like",
-        "-l",
-        help=f"SQL LIKE pattern for filtering objects by name. For example, {help_example}.",
->>>>>>> 8e77e745
     )
 
 
