# Copyright (c) 2024 Snowflake Inc.
#
# Licensed under the Apache License, Version 2.0 (the "License");
# you may not use this file except in compliance with the License.
# You may obtain a copy of the License at
#
# http://www.apache.org/licenses/LICENSE-2.0
#
# Unless required by applicable law or agreed to in writing, software
# distributed under the License is distributed on an "AS IS" BASIS,
# WITHOUT WARRANTIES OR CONDITIONS OF ANY KIND, either express or implied.
# See the License for the specific language governing permissions and
# limitations under the License.

from __future__ import annotations

import logging
from contextlib import contextmanager
from functools import cached_property
from io import StringIO
from textwrap import dedent
from typing import Iterable, Optional, Tuple

from snowflake.cli.api.cli_global_context import get_cli_context
from snowflake.cli.api.console import cli_console
from snowflake.cli.api.constants import ObjectType
from snowflake.cli.api.exceptions import (
    DatabaseNotProvidedError,
    SchemaNotProvidedError,
    SnowflakeSQLExecutionError,
)
from snowflake.cli.api.identifiers import FQN
from snowflake.cli.api.project.util import (
    identifier_to_show_like_pattern,
    unquote_identifier,
)
from snowflake.cli.api.utils.cursor import find_first_row
from snowflake.connector import SnowflakeConnection
from snowflake.connector.cursor import DictCursor, SnowflakeCursor
from snowflake.connector.errors import ProgrammingError


<<<<<<< HEAD
class SqlExecutor:
=======
class SqlExecutionMixin:
    def __init__(self, connection: SnowflakeConnection | None = None):
        self._snowpark_session = None
        self._connection = connection

>>>>>>> e4f206b5
    @property
    def _conn(self) -> SnowflakeConnection:
        if self._connection:
            return self._connection
        return get_cli_context().connection

    @cached_property
    def _log(self):
        return logging.getLogger(__name__)

    def _execute_string(
        self,
        sql_text: str,
        remove_comments: bool = False,
        return_cursors: bool = True,
        cursor_class: SnowflakeCursor = SnowflakeCursor,
        **kwargs,
    ) -> Iterable[SnowflakeCursor]:
        """
        This is a custom implementation of SnowflakeConnection.execute_string that returns generator
        instead of list. In case of executing multiple queries are executed one by one. This mean we can
        access result of previous queries while evaluating next one. For example, we can print the results.
        """
        self._log.debug("Executing %s", sql_text)
        stream = StringIO(sql_text)
        stream_generator = self._conn.execute_stream(
            stream, remove_comments=remove_comments, cursor_class=cursor_class, **kwargs
        )
        return stream_generator if return_cursors else list()

    def _execute_query(self, query: str, **kwargs):
        *_, last_result = self._execute_queries(query, **kwargs)
        return last_result

    def _execute_queries(self, queries: str, **kwargs):
        return list(self._execute_string(dedent(queries), **kwargs))

    def execute_query(self, query: str, **kwargs):
        return self._execute_query(query, **kwargs)

    def execute_queries(self, queries: str, **kwargs):
        return self._execute_queries(queries, **kwargs)

    def use(self, object_type: ObjectType, name: str):
        try:
            self._execute_query(f"use {object_type.value.sf_name} {name}")
        except ProgrammingError:
            # Rewrite the error to make the message more useful.
            raise ProgrammingError(
                f"Could not use {object_type} {name}. Object does not exist, or operation cannot be performed."
            )

    @contextmanager
    def use_role(self, new_role: str):
        """
        Switches to a different role for a while, then switches back.
        This is a no-op if the requested role is already active.
        """
        role_result = self._execute_query(
            f"select current_role()", cursor_class=DictCursor
        ).fetchone()
        prev_role = role_result["CURRENT_ROLE()"]
        is_different_role = new_role.lower() != prev_role.lower()
        if is_different_role:
            self._log.debug("Assuming different role: %s", new_role)
            self._execute_query(f"use role {new_role}")
        try:
            yield
        finally:
            if is_different_role:
                self._execute_query(f"use role {prev_role}")

    @contextmanager
    def use_warehouse(self, new_wh: str):
        """
        Switches to a different warehouse for a while, then switches back.
        This is a no-op if the requested warehouse is already active.
        If there is no default warehouse in the account, it will throw an error.
        """

        wh_result = self._execute_query(
            f"select current_warehouse()", cursor_class=DictCursor
        ).fetchone()
        # If user has an assigned default warehouse, prev_wh will contain a value even if the warehouse is suspended.
        try:
            prev_wh = wh_result["CURRENT_WAREHOUSE()"]
        except:
            prev_wh = None

        # new_wh is not None, and should already be a valid identifier, no additional check is performed here.
        is_different_wh = new_wh != prev_wh
        try:
            if is_different_wh:
                self._log.debug("Using warehouse: %s", new_wh)
                self.use(object_type=ObjectType.WAREHOUSE, name=new_wh)
            yield
        finally:
            if prev_wh and is_different_wh:
                self._log.debug("Switching back to warehouse: %s", prev_wh)
                self.use(object_type=ObjectType.WAREHOUSE, name=prev_wh)

    def create_password_secret(
        self, name: FQN, username: str, password: str
    ) -> SnowflakeCursor:
        return self._execute_query(
            f"""
            create secret {name.sql_identifier}
            type = password
            username = '{username}'
            password = '{password}'
            """
        )

    def create_api_integration(
        self, name: FQN, api_provider: str, allowed_prefix: str, secret: Optional[str]
    ) -> SnowflakeCursor:
        return self._execute_query(
            f"""
            create api integration {name.sql_identifier}
            api_provider = {api_provider}
            api_allowed_prefixes = ('{allowed_prefix}')
            allowed_authentication_secrets = ({secret if secret else ''})
            enabled = true
            """
        )

    def _execute_schema_query(self, query: str, name: Optional[str] = None, **kwargs):
        """
        Check that a database and schema are provided before executing the query. Useful for operating on schema level objects.
        """
        self.check_database_and_schema_provided(name)
        return self._execute_query(query, **kwargs)

    def check_database_and_schema_provided(self, name: Optional[str] = None) -> None:
        """
        Checks if a database and schema are provided, either through the connection context or a qualified name.
        """
        fqn = FQN.from_string(name).using_connection(self._conn)
        if not fqn.database:
            raise DatabaseNotProvidedError()
        if not fqn.schema:
            raise SchemaNotProvidedError()

    @staticmethod
    def _qualified_name_to_in_clause(identifier: FQN) -> Tuple[str, Optional[str]]:
        if identifier.database:
            schema = identifier.schema or "PUBLIC"
            in_clause = f"in schema {identifier.database}.{schema}"
        elif identifier.schema:
            in_clause = f"in schema {identifier.schema}"
        else:
            in_clause = None
        return identifier.name, in_clause

    class InClauseWithQualifiedNameError(ValueError):
        def __init__(self):
            super().__init__("non-empty 'in_clause' passed with qualified 'name'")

    def show_specific_object(
        self,
        object_type_plural: str,
        name: str,
        name_col: str = "name",
        in_clause: str = "",
        check_schema: bool = False,
    ) -> Optional[dict]:
        """
        Executes a "show <objects> like" query for a particular entity with a
        given (optionally qualified) name. This command is useful when the corresponding
        "describe <object>" query does not provide the information you seek.

        Note that this command is analogous to describe and should only return a single row.
        If the target object type is a schema level object, then check_schema should be set to True
        so that the function will verify that a database and schema are provided, either through
        the connection or a qualified name, before executing the query.
        """

        unqualified_name, name_in_clause = self._qualified_name_to_in_clause(
            FQN.from_string(name)
        )
        if in_clause and name_in_clause:
            raise self.InClauseWithQualifiedNameError()
        elif name_in_clause:
            in_clause = name_in_clause
        show_obj_query = f"show {object_type_plural} like {identifier_to_show_like_pattern(unqualified_name)} {in_clause}".strip()

        if check_schema:
            show_obj_cursor = self._execute_schema_query(  # type: ignore
                show_obj_query, name=name, cursor_class=DictCursor
            )
        else:
            show_obj_cursor = self._execute_query(  # type: ignore
                show_obj_query, cursor_class=DictCursor
            )

        if show_obj_cursor.rowcount is None:
            raise SnowflakeSQLExecutionError(show_obj_query)
        elif show_obj_cursor.rowcount > 1:
            raise ProgrammingError(
                f"Received multiple rows from result of SQL statement: {show_obj_query}. Usage of 'show_specific_object' may not be properly scoped."
            )

        show_obj_row = find_first_row(
            show_obj_cursor,
            lambda row: row[name_col] == unquote_identifier(unqualified_name),
        )
        return show_obj_row


class SqlExecutionMixin(SqlExecutor):
    def __init__(self):
        self._snowpark_session = None

    @property
    def snowpark_session(self):
        if not self._snowpark_session:
            from snowflake.snowpark.session import Session

            self._snowpark_session = Session.builder.configs(
                {"connection": self._conn}
            ).create()
        return self._snowpark_session


class VerboseCursor(SnowflakeCursor):
    def execute(self, command: str, *args, **kwargs):
        cli_console.message(command)
        super().execute(command, *args, **kwargs)<|MERGE_RESOLUTION|>--- conflicted
+++ resolved
@@ -40,15 +40,11 @@
 from snowflake.connector.errors import ProgrammingError
 
 
-<<<<<<< HEAD
 class SqlExecutor:
-=======
-class SqlExecutionMixin:
     def __init__(self, connection: SnowflakeConnection | None = None):
         self._snowpark_session = None
         self._connection = connection
 
->>>>>>> e4f206b5
     @property
     def _conn(self) -> SnowflakeConnection:
         if self._connection:
@@ -259,7 +255,8 @@
 
 
 class SqlExecutionMixin(SqlExecutor):
-    def __init__(self):
+    def __init__(self, *args, **kwargs):
+        super().__init__(*args, **kwargs)
         self._snowpark_session = None
 
     @property
