--- conflicted
+++ resolved
@@ -60,12 +60,9 @@
     ProcedureEntity,
     FunctionEntity,
     ComputePoolEntity,
-<<<<<<< HEAD
-    NotebookEntity,
-=======
     ImageRepositoryEntity,
     ServiceEntity,
->>>>>>> 524748ff
+    NotebookEntity,
 ]
 EntityModel = Union[
     ApplicationEntityModel,
@@ -74,12 +71,9 @@
     FunctionEntityModel,
     ProcedureEntityModel,
     ComputePoolEntityModel,
-<<<<<<< HEAD
-    NotebookEntityModel,
-=======
     ImageRepositoryEntityModel,
     ServiceEntityModel,
->>>>>>> 524748ff
+    NotebookEntityModel,
 ]
 
 ALL_ENTITIES: List[Entity] = [*get_args(Entity)]
