--- conflicted
+++ resolved
@@ -291,9 +291,6 @@
     if "definition_version" not in definition or Version(
         definition["definition_version"]
     ) < Version("1.1"):
-<<<<<<< HEAD
-        project_definition = build_project_definition(**original_definition)
-=======
         try:
             referenced_vars = _get_referenced_vars_in_definition(
                 template_env, definition
@@ -304,8 +301,7 @@
             # also warn on Exception, as it means the user is incorrectly attempting to use templating
             _template_version_warning()
 
-        project_definition = ProjectDefinition(**original_definition)
->>>>>>> 3fcf12a5
+        project_definition = build_project_definition(**original_definition)
         project_context[CONTEXT_KEY]["env"] = environment_overrides
         return ProjectProperties(project_definition, project_context)
 
