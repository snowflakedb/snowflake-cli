--- conflicted
+++ resolved
@@ -41,17 +41,6 @@
 
 
 @app.command(
-<<<<<<< HEAD
-    "fetch",
-    help="Fetch changes from origin to snowflake repository.",
-    requires_connection=True,
-)
-def fetch(
-    repository_name: str = RepoNameArgument,
-    **options,
-) -> CommandResult:
-    return QueryResult(GitManager().fetch(repo_name=repository_name))
-=======
     "list-files",
     help="List files from given state of git repository.",
     requires_connection=True,
@@ -63,4 +52,15 @@
     **options,
 ) -> CommandResult:
     return QueryResult(GitManager().show_files(repo_path=repository_path))
->>>>>>> 171b6643
+
+
+@app.command(
+    "fetch",
+    help="Fetch changes from origin to snowflake repository.",
+    requires_connection=True,
+)
+def fetch(
+    repository_name: str = RepoNameArgument,
+    **options,
+) -> CommandResult:
+    return QueryResult(GitManager().fetch(repo_name=repository_name))