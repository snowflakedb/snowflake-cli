--- conflicted
+++ resolved
@@ -60,12 +60,14 @@
             return uri
         return to_string_literal(uri)
 
-<<<<<<< HEAD
-    def list_files(self, stage_name: str, pattern: str = ".*") -> SnowflakeCursor:
+    def list_files(
+        self, stage_name: str, pattern: str | None = None
+    ) -> SnowflakeCursor:
         stage_name = self.get_standard_stage_prefix(stage_name)
-        return self._execute_query(
-            f"ls {self.quote_stage_name(stage_name)} pattern = '{pattern}'"
-        )
+        query = f"ls {self.quote_stage_name(stage_name)}"
+        if pattern is not None:
+            query += f" pattern = '{pattern}'"
+        return self._execute_query(query)
 
     @staticmethod
     def _assure_is_existing_directory(path: Path) -> None:
@@ -73,16 +75,6 @@
         if not spath.exists():
             spath.mkdir()
         spath.assert_is_directory()
-=======
-    def list_files(
-        self, stage_name: str, pattern: str | None = None
-    ) -> SnowflakeCursor:
-        stage_name = self.get_standard_stage_name(stage_name)
-        query = f"ls {self.quote_stage_name(stage_name)}"
-        if pattern is not None:
-            query += f" pattern = '{pattern}'"
-        return self._execute_query(query)
->>>>>>> 8981999d
 
     def get(
         self, stage_path: str, dest_path: Path, parallel: int = 4
