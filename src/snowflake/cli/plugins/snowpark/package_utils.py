--- conflicted
+++ resolved
@@ -2,7 +2,6 @@
 
 import logging
 import os
-from pathlib import Path
 from typing import List
 
 import click
@@ -67,7 +66,6 @@
     return deduped
 
 
-<<<<<<< HEAD
 def get_snowflake_packages() -> List[str]:
     requirements_file = SecurePath("requirements.snowflake.txt")
     if requirements_file.exists():
@@ -103,15 +101,9 @@
 
 def download_packages(
     anaconda: AnacondaChannel | None,
-    file_name: str | None,
-    perform_anaconda_check_for_dependencies: bool = True,
-=======
-def install_packages(
-    anaconda: AnacondaChannel,
     requirements_file: SecurePath | None,
     packages_dir: SecurePath,
-    perform_anaconda_check: bool = True,
->>>>>>> d52fb9b1
+    perform_anaconda_check_for_dependencies: bool = True,
     package_name: str | None = None,
     index_url: str | None = None,
     allow_shared_libraries: PypiOption = PypiOption.ASK,
@@ -133,44 +125,28 @@
         raise ClickException(
             "Could not use package name and requirements file simultaneously"
         )
-<<<<<<< HEAD
-    if file_name and not Path(file_name).exists():
-        raise ClickException(f"File {file_name} does not exists.")
+    if requirements_file and not requirements_file.exists():
+        raise ClickException(f"File {requirements_file.path} does not exists.")
     if perform_anaconda_check_for_dependencies and not anaconda:
         raise ClickException(
             "Cannot perform anaconda checks if anaconda channel is not specified."
         )
-=======
-
-    if requirements_file and not requirements_file.exists():
-        raise ClickException(f"File {requirements_file.path} does not exists.")
->>>>>>> d52fb9b1
 
     with Venv() as v, SecurePath.temporary_directory() as downloads_dir:
         if package_name:
             # This is a Windows workaround where use TemporaryDirectory instead of NamedTemporaryFile
-            tmp_requirements = SecurePath(v.directory.name) / "requirements.txt"
-            tmp_requirements.write_text(str(package_name))
-            requirements_file = tmp_requirements
-
-<<<<<<< HEAD
+            requirements_file = SecurePath(v.directory.name) / "requirements.txt"
+            requirements_file.write_text(str(package_name))
+
         pip_wheel_result = v.pip_wheel(
-            file_name, download_dir=downloads_dir.path, index_url=index_url
+            requirements_file.path, download_dir=downloads_dir.path, index_url=index_url  # type: ignore
         )
         if pip_wheel_result != 0:
             log.info(pip_failed_log_msg, pip_wheel_result)
-=======
-        assert type(requirements_file) is SecurePath
-        pip_install_result = v.pip_install(str(requirements_file.path))
-        dependencies = v.get_package_dependencies(str(requirements_file.path))
-
-        if pip_install_result != 0:
-            log.info(pip_failed_msg.format(pip_install_result))
->>>>>>> d52fb9b1
             return False, None
 
         dependencies = v.get_package_dependencies(
-            file_name, downloads_dir=downloads_dir.path
+            requirements_file, downloads_dir=downloads_dir.path
         )
         dependency_requirements = [d.requirement for d in dependencies]
 
@@ -199,23 +175,10 @@
         ) and not _confirm_shared_libraries(allow_shared_libraries):
             return False, split_dependencies
         else:
-<<<<<<< HEAD
-            packages_dest = SecurePath(".packages")
-            packages_dest.mkdir(exist_ok=True)
+            packages_dir.mkdir(exist_ok=True)
             for package in dependencies_to_be_packed:
-                package.extract_files(packages_dest.path)
+                package.extract_files(packages_dir.path)
             return True, split_dependencies
-=======
-            v.copy_files_to_packages_dir(
-                files_to_be_copied=[
-                    Path(file)
-                    for dep in dependencies_to_be_packed
-                    for file in dep.files
-                ],
-                destination=packages_dir.path,
-            )
-            return True, second_chance_results
->>>>>>> d52fb9b1
 
 
 def _filter_dependencies_not_available_in_conda(
