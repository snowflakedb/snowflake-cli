from __future__ import annotations

import logging
from pathlib import Path

import typer
from snowflake.cli.api.commands.snow_typer import SnowTyper
from snowflake.cli.api.output.types import CommandResult, MessageResult
from snowflake.cli.plugins.snowpark.models import PypiOption
from snowflake.cli.plugins.snowpark.package.manager import (
    cleanup_after_install,
    create,
    lookup,
    upload,
)
from snowflake.cli.plugins.snowpark.package.utils import (
    CreatedSuccessfully,
    NotInAnaconda,
    RequiresPackages,
)
from snowflake.cli.plugins.snowpark.snowpark_shared import PackageNativeLibrariesOption

app = SnowTyper(
    name="package",
    help="Manage custom Python packages for Snowpark",
)
log = logging.getLogger(__name__)

install_option = typer.Option(
    False,
<<<<<<< HEAD
    "--install-from-pip",
=======
    "--pypi-download",
>>>>>>> 0ade76b1
    help="Installs packages that are not available on the Snowflake anaconda channel.",
)

deprecated_install_option = typer.Option(
    False,
    "--yes",
    "-y",
    hidden=True,
    help="Installs packages that are not available on the Snowflake anaconda channel.",
)


@app.command("lookup", requires_connection=True)
def package_lookup(
    name: str = typer.Argument(..., help="Name of the package."),
    install_packages: bool = install_option,
<<<<<<< HEAD
    deprecated_install_packages :bool = deprecated_install_option,
    allow_native_libraries: PypiOption = PackageNativeLibrariesOption,
=======
    deprecated_install_option: bool = deprecated_install_option,
>>>>>>> 0ade76b1
    **options,
) -> CommandResult:
    """
    Checks if a package is available on the Snowflake anaconda channel.
    If the `--pypi-download` flag is provided, this command checks all dependencies of the packages
    outside Snowflake channel.
    """
<<<<<<< HEAD
    if deprecated_install_packages:
        install_packages = deprecated_install_packages

    lookup_result = lookup(
        name=name,
        install_packages=install_packages,
        allow_native_libraries=allow_native_libraries,
    )
=======
    if deprecated_install_option:
        install_packages = deprecated_install_option

    lookup_result = lookup(name=name, install_packages=install_packages)
>>>>>>> 0ade76b1
    cleanup_after_install()
    return MessageResult(lookup_result.message)


@app.command("upload", requires_connection=True)
def package_upload(
    file: Path = typer.Option(
        ...,
        "--file",
        "-f",
        help="Path to the file to upload.",
        exists=False,
    ),
    stage: str = typer.Option(
        ...,
        "--stage",
        "-s",
        help="Name of the stage in which to upload the file, not including the @ symbol.",
    ),
    overwrite: bool = typer.Option(
        False,
        "--overwrite",
        "-o",
        help="Whether to overwrite the file if it already exists.",
    ),
    **options,
) -> CommandResult:
    """
    Uploads a python package zip file to a Snowflake stage so it can be referenced in the imports of a procedure or function.
    """
    return MessageResult(upload(file=file, stage=stage, overwrite=overwrite))


@app.command("create", requires_connection=True)
def package_create(
    name: str = typer.Argument(
        ...,
        help="Name of the package to create.",
    ),
    install_packages: bool = install_option,
<<<<<<< HEAD
    deprecated_install_packages :bool = deprecated_install_option,
    allow_native_libraries: PypiOption = PackageNativeLibrariesOption,
=======
    deprecated_install_option: bool = deprecated_install_option,
>>>>>>> 0ade76b1
    **options,
) -> CommandResult:
    """
    Creates a python package as a zip file that can be uploaded to a stage and imported for a Snowpark python app.
    """
<<<<<<< HEAD
    if deprecated_install_packages:
        install_packages = deprecated_install_packages
=======
    if deprecated_install_option:
        install_packages = deprecated_install_option
>>>>>>> 0ade76b1

    if (
        type(
            lookup_result := lookup(
                name=name,
                install_packages=install_packages,
                allow_native_libraries=allow_native_libraries,
            )
        )
        in [
            NotInAnaconda,
            RequiresPackages,
        ]
        and type(creation_result := create(name)) == CreatedSuccessfully
    ):
        message = creation_result.message
        if type(lookup_result) == RequiresPackages:
            message += "\n" + lookup_result.message
    else:
        message = lookup_result.message

    cleanup_after_install()
    return MessageResult(message)<|MERGE_RESOLUTION|>--- conflicted
+++ resolved
@@ -28,11 +28,7 @@
 
 install_option = typer.Option(
     False,
-<<<<<<< HEAD
-    "--install-from-pip",
-=======
     "--pypi-download",
->>>>>>> 0ade76b1
     help="Installs packages that are not available on the Snowflake anaconda channel.",
 )
 
@@ -49,12 +45,8 @@
 def package_lookup(
     name: str = typer.Argument(..., help="Name of the package."),
     install_packages: bool = install_option,
-<<<<<<< HEAD
-    deprecated_install_packages :bool = deprecated_install_option,
-    allow_native_libraries: PypiOption = PackageNativeLibrariesOption,
-=======
     deprecated_install_option: bool = deprecated_install_option,
->>>>>>> 0ade76b1
+allow_native_libraries: PypiOption = PackageNativeLibrariesOption,
     **options,
 ) -> CommandResult:
     """
@@ -62,21 +54,15 @@
     If the `--pypi-download` flag is provided, this command checks all dependencies of the packages
     outside Snowflake channel.
     """
-<<<<<<< HEAD
-    if deprecated_install_packages:
-        install_packages = deprecated_install_packages
+    if deprecated_install_option:
+        install_packages = deprecated_install_option
+
 
     lookup_result = lookup(
         name=name,
         install_packages=install_packages,
         allow_native_libraries=allow_native_libraries,
     )
-=======
-    if deprecated_install_option:
-        install_packages = deprecated_install_option
-
-    lookup_result = lookup(name=name, install_packages=install_packages)
->>>>>>> 0ade76b1
     cleanup_after_install()
     return MessageResult(lookup_result.message)
 
@@ -117,24 +103,15 @@
         help="Name of the package to create.",
     ),
     install_packages: bool = install_option,
-<<<<<<< HEAD
-    deprecated_install_packages :bool = deprecated_install_option,
-    allow_native_libraries: PypiOption = PackageNativeLibrariesOption,
-=======
     deprecated_install_option: bool = deprecated_install_option,
->>>>>>> 0ade76b1
+allow_native_libraries: PypiOption = PackageNativeLibrariesOption,
     **options,
 ) -> CommandResult:
     """
     Creates a python package as a zip file that can be uploaded to a stage and imported for a Snowpark python app.
     """
-<<<<<<< HEAD
-    if deprecated_install_packages:
-        install_packages = deprecated_install_packages
-=======
     if deprecated_install_option:
         install_packages = deprecated_install_option
->>>>>>> 0ade76b1
 
     if (
         type(
