from __future__ import annotations

import logging
from typing import List

import click
import typer
from snowflake.cli.api.secure_path import SecurePath
from snowflake.cli.plugins.snowpark import package_utils
from snowflake.cli.plugins.snowpark.models import PypiOption, Requirement
from snowflake.cli.plugins.snowpark.package.anaconda import AnacondaChannel
from snowflake.cli.plugins.snowpark.snowpark_package_paths import SnowparkPackagePaths
from snowflake.cli.plugins.snowpark.zipper import zip_dir

PyPiDownloadOption: PypiOption = typer.Option(
    PypiOption.ASK.value, help="Whether to download non-Anaconda packages from PyPi."
)

PackageNativeLibrariesOption: PypiOption = typer.Option(
    PypiOption.NO.value,
    help="Allows native libraries, when using packages installed through PIP",
)

CheckAnacondaForPyPiDependencies: bool = typer.Option(
    True,
    "--check-anaconda-for-pypi-deps/--no-check-anaconda-for-pypi-deps",
    "-a",
    help="""Checks if any of missing Anaconda packages dependencies can be imported directly from Anaconda. Valid values include: `true`, `false`, Default: `true`.""",
)

ReturnsOption = typer.Option(
    ...,
    "--returns",
    "-r",
    help="Data type for the procedure to return.",
)

OverwriteOption = typer.Option(
    False,
    "--overwrite",
    "-o",
    help="Replaces an existing procedure with this one.",
)

log = logging.getLogger(__name__)


def snowpark_package(
    paths: SnowparkPackagePaths,
    pypi_download: PypiOption,
    check_anaconda_for_pypi_deps: bool,
    package_native_libraries: PypiOption,
):
    log.info("Resolving any requirements from requirements.txt...")
    requirements = package_utils.parse_requirements(
        requirements_file=paths.defined_requirements_file
    )
    if requirements:
        anaconda = AnacondaChannel.from_snowflake()
        log.info("Comparing provided packages from Snowflake Anaconda...")
        split_requirements = anaconda.parse_anaconda_packages(packages=requirements)
        if not split_requirements.other:
            log.info("No packages to manually resolve")
        else:
            _write_requirements_file(
                paths.other_requirements_file, split_requirements.other
            )
            do_download = (
                click.confirm(
                    "Do you want to try to download non-Anaconda packages?",
                    default=True,
                )
                if pypi_download == PypiOption.ASK
                else pypi_download == PypiOption.YES
            )
            if do_download:
                log.info("Installing non-Anaconda packages...")
<<<<<<< HEAD
                (
                    should_continue,
                    second_chance_results,
                ) = package_utils.download_packages(
                    anaconda,
                    REQUIREMENTS_OTHER,
                    check_anaconda_for_pypi_deps,
                    allow_shared_libraries=package_native_libraries,
=======
                should_continue, second_chance_results = package_utils.install_packages(
                    anaconda=anaconda,
                    requirements_file=paths.other_requirements_file,
                    packages_dir=paths.downloaded_packages_dir,
                    perform_anaconda_check=check_anaconda_for_pypi_deps,
                    allow_native_libraries=package_native_libraries,
>>>>>>> d52fb9b1
                )
                # add the Anaconda packages discovered as dependencies
                if should_continue and second_chance_results:
                    split_requirements.snowflake = (
                        split_requirements.snowflake + second_chance_results.snowflake
                    )

        # write requirements.snowflake.txt file
        if split_requirements.snowflake:
            _write_requirements_file(
                paths.snowflake_requirements_file,
                package_utils.deduplicate_and_sort_reqs(split_requirements.snowflake),
            )

    zip_dir(source=paths.source.path, dest_zip=paths.artifact_file.path)

    if paths.downloaded_packages_dir.exists():
        zip_dir(
            source=paths.downloaded_packages_dir.path,
            dest_zip=paths.artifact_file.path,
            mode="a",
        )
    log.info("Deployment package now ready: %s", paths.artifact_file.path)


def _write_requirements_file(file_path: SecurePath, requirements: List[Requirement]):
    log.info("Writing %s file", file_path.path)
    with file_path.open("w", encoding="utf-8") as f:
        for req in requirements:
            f.write(f"{req.line}\n")<|MERGE_RESOLUTION|>--- conflicted
+++ resolved
@@ -75,23 +75,16 @@
             )
             if do_download:
                 log.info("Installing non-Anaconda packages...")
-<<<<<<< HEAD
+
                 (
                     should_continue,
                     second_chance_results,
                 ) = package_utils.download_packages(
-                    anaconda,
-                    REQUIREMENTS_OTHER,
-                    check_anaconda_for_pypi_deps,
-                    allow_shared_libraries=package_native_libraries,
-=======
-                should_continue, second_chance_results = package_utils.install_packages(
                     anaconda=anaconda,
                     requirements_file=paths.other_requirements_file,
                     packages_dir=paths.downloaded_packages_dir,
-                    perform_anaconda_check=check_anaconda_for_pypi_deps,
-                    allow_native_libraries=package_native_libraries,
->>>>>>> d52fb9b1
+                    perform_anaconda_check_for_dependencies=check_anaconda_for_pypi_deps,
+                    allow_shared_libraries=package_native_libraries,
                 )
                 # add the Anaconda packages discovered as dependencies
                 if should_continue and second_chance_results:
