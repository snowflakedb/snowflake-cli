# Copyright (c) 2024 Snowflake Inc.
#
# Licensed under the Apache License, Version 2.0 (the "License");
# you may not use this file except in compliance with the License.
# You may obtain a copy of the License at
#
# http://www.apache.org/licenses/LICENSE-2.0
#
# Unless required by applicable law or agreed to in writing, software
# distributed under the License is distributed on an "AS IS" BASIS,
# WITHOUT WARRANTIES OR CONDITIONS OF ANY KIND, either express or implied.
# See the License for the specific language governing permissions and
# limitations under the License.

from __future__ import annotations

import sys
from pathlib import Path
from typing import List, Optional

import typer
from snowflake.cli._plugins.sql.manager import SqlManager
from snowflake.cli.api.commands.decorators import with_project_definition
from snowflake.cli.api.commands.flags import (
    variables_option,
)
from snowflake.cli.api.commands.overrideable_parameter import OverrideableOption
from snowflake.cli.api.commands.snow_typer import SnowTyperFactory
from snowflake.cli.api.commands.utils import parse_key_value_variables
from snowflake.cli.api.output.types import (
    CommandResult,
<<<<<<< HEAD
=======
    MessageResult,
>>>>>>> a9a1c3ba
    MultipleResults,
    QueryResult,
)

# simple Typer with defaults because it won't become a command group as it contains only one command
app = SnowTyperFactory()

SOURCE_EXCLUSIVE_OPTIONS_NAMES = ["query", "files", "std_in"]

SourceOption = OverrideableOption(
    mutually_exclusive=SOURCE_EXCLUSIVE_OPTIONS_NAMES, show_default=False
)


@app.command(name="sql", requires_connection=True, no_args_is_help=False)
@with_project_definition(is_optional=True)
def execute_sql(
    query: Optional[str] = SourceOption(
        default=None,
        param_decls=["--query", "-q"],
        help="Query to execute.",
    ),
    files: Optional[List[Path]] = SourceOption(
        default=[],
        param_decls=["--filename", "-f"],
        exists=True,
        file_okay=True,
        dir_okay=False,
        readable=True,
        help="File to execute.",
    ),
    std_in: Optional[bool] = SourceOption(
        default=False,
        param_decls=["--stdin", "-i"],
        help="Read the query from standard input. Use it when piping input to this command.",
    ),
    data_override: List[str] = variables_option(
        "String in format of key=value. If provided the SQL content will "
        "be treated as template and rendered using provided data.",
    ),
    retain_comments: Optional[bool] = typer.Option(
        False,
        "--retain-comments",
        help="Retains comments in queries passed to Snowflake",
    ),
    **options,
) -> CommandResult:
    """
    Executes Snowflake query.

    Use either query, filename or input option.

    Query to execute can be specified using query option, filename option (all queries from file will be executed)
    or via stdin by piping output from other command. For example `cat my.sql | snow sql -i`.

    The command supports variable substitution that happens on client-side.
    """

    data = {}
    if data_override:
        data = {v.key: v.value for v in parse_key_value_variables(data_override)}

<<<<<<< HEAD
    expected_results_cnt, cursors = SqlManager().execute(
=======
    retain_comments = bool(retain_comments)
    std_in = bool(std_in)

    no_source_provided = not any([query, files, std_in])
    if no_source_provided and not sys.stdin.isatty():
        maybe_pipe = sys.stdin.read().strip()
        if maybe_pipe:
            query = maybe_pipe
            std_in = True

    if no_source_provided:
        from snowflake.cli._plugins.sql.repl import Repl

        Repl(SqlManager(), data=data, retain_comments=retain_comments).run()
        return MessageResult("")

    single_statement, cursors = SqlManager().execute(
>>>>>>> a9a1c3ba
        query, files, std_in, data=data, retain_comments=retain_comments
    )
    if expected_results_cnt == 0:
        # case expected if input only scheduled async queries
        # ends gracefully with no message for consistency with snowsql.
        import sys

        list(cursors)  # evaluate the result to schedule potential async queries
        sys.exit(0)

    if expected_results_cnt == 1:
        # evaluate the result to schedule async queries
        return QueryResult(list(cursors)[0])

    # TODO: ckeck format json
    return MultipleResults((QueryResult(c) for c in cursors))<|MERGE_RESOLUTION|>--- conflicted
+++ resolved
@@ -29,10 +29,7 @@
 from snowflake.cli.api.commands.utils import parse_key_value_variables
 from snowflake.cli.api.output.types import (
     CommandResult,
-<<<<<<< HEAD
-=======
     MessageResult,
->>>>>>> a9a1c3ba
     MultipleResults,
     QueryResult,
 )
@@ -95,9 +92,6 @@
     if data_override:
         data = {v.key: v.value for v in parse_key_value_variables(data_override)}
 
-<<<<<<< HEAD
-    expected_results_cnt, cursors = SqlManager().execute(
-=======
     retain_comments = bool(retain_comments)
     std_in = bool(std_in)
 
@@ -114,21 +108,17 @@
         Repl(SqlManager(), data=data, retain_comments=retain_comments).run()
         return MessageResult("")
 
-    single_statement, cursors = SqlManager().execute(
->>>>>>> a9a1c3ba
+    expected_results_cnt, cursors = SqlManager().execute(
         query, files, std_in, data=data, retain_comments=retain_comments
     )
     if expected_results_cnt == 0:
         # case expected if input only scheduled async queries
+        list(cursors)  # evaluate the result to schedule potential async queries
         # ends gracefully with no message for consistency with snowsql.
-        import sys
-
-        list(cursors)  # evaluate the result to schedule potential async queries
         sys.exit(0)
 
     if expected_results_cnt == 1:
         # evaluate the result to schedule async queries
         return QueryResult(list(cursors)[0])
 
-    # TODO: ckeck format json
     return MultipleResults((QueryResult(c) for c in cursors))