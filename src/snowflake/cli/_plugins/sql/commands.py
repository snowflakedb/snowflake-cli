# Copyright (c) 2024 Snowflake Inc.
#
# Licensed under the Apache License, Version 2.0 (the "License");
# you may not use this file except in compliance with the License.
# You may obtain a copy of the License at
#
# http://www.apache.org/licenses/LICENSE-2.0
#
# Unless required by applicable law or agreed to in writing, software
# distributed under the License is distributed on an "AS IS" BASIS,
# WITHOUT WARRANTIES OR CONDITIONS OF ANY KIND, either express or implied.
# See the License for the specific language governing permissions and
# limitations under the License.

from __future__ import annotations

import sys
from pathlib import Path
from typing import List, Optional

import typer
from snowflake.cli._plugins.sql.manager import SqlManager
from snowflake.cli.api.commands.decorators import with_project_definition
from snowflake.cli.api.commands.flags import (
    variables_option,
)
from snowflake.cli.api.commands.overrideable_parameter import OverrideableOption
from snowflake.cli.api.commands.snow_typer import SnowTyperFactory
from snowflake.cli.api.commands.utils import parse_key_value_variables
from snowflake.cli.api.output.types import (
    CommandResult,
    MultipleResults,
    QueryResult,
)

# simple Typer with defaults because it won't become a command group as it contains only one command
app = SnowTyperFactory()

SOURCE_EXCLUSIVE_OPTIONS_NAMES = ["query", "files", "std_in"]

SourceOption = OverrideableOption(
    mutually_exclusive=SOURCE_EXCLUSIVE_OPTIONS_NAMES, show_default=False
)


@app.command(name="sql", requires_connection=True, no_args_is_help=False)
@with_project_definition(is_optional=True)
def execute_sql(
    query: Optional[str] = SourceOption(
        default=None,
        param_decls=["--query", "-q"],
        help="Query to execute.",
    ),
    files: Optional[List[Path]] = SourceOption(
        default=[],
        param_decls=["--filename", "-f"],
        exists=True,
        file_okay=True,
        dir_okay=False,
        readable=True,
        help="File to execute.",
    ),
    std_in: Optional[bool] = SourceOption(
        default=False,
        param_decls=["--stdin", "-i"],
        help="Read the query from standard input. Use it when piping input to this command.",
    ),
    data_override: List[str] = variables_option(
        "String in format of key=value. If provided the SQL content will "
        "be treated as template and rendered using provided data.",
    ),
    retain_comments: Optional[bool] = typer.Option(
        False,
        "--retain-comments",
        help="Retains comments in queries passed to Snowflake",
    ),
    **options,
) -> CommandResult:
    """
    Executes Snowflake query.

    Use either query, filename or input option.

    Query to execute can be specified using query option, filename option (all queries from file will be executed)
    or via stdin by piping output from other command. For example `cat my.sql | snow sql -i`.

    The command supports variable substitution that happens on client-side.
    """
    data = {}
    if data_override:
        data = {v.key: v.value for v in parse_key_value_variables(data_override)}

    retain_comments = bool(retain_comments)
    std_in = bool(std_in)

    no_source_provided = not any([query, files, std_in])
    if no_source_provided and not sys.stdin.isatty():
        maybe_pipe = sys.stdin.read().strip()
        if maybe_pipe:
            query = maybe_pipe
            std_in = True

    if no_source_provided:
        from snowflake.cli._plugins.sql.repl import Repl

        Repl(SqlManager(), data=data, retain_comments=retain_comments).run()
        sys.exit(0)

    expected_results_cnt, cursors = SqlManager().execute(
        query, files, std_in, data=data, retain_comments=retain_comments
    )
<<<<<<< HEAD
    if single_statement:
        return QueryResult(next(cursors))
=======
    if expected_results_cnt == 0:
        # case expected if input only scheduled async queries
        list(cursors)  # evaluate the result to schedule potential async queries
        # ends gracefully with no message for consistency with snowsql.
        sys.exit(0)

    if expected_results_cnt == 1:
        # evaluate the result to schedule async queries
        results = list(cursors)
        if not results:
            return sys.exit(0)
        return QueryResult(results[0])
>>>>>>> 7db8e8ee

    return MultipleResults((QueryResult(c) for c in cursors))<|MERGE_RESOLUTION|>--- conflicted
+++ resolved
@@ -86,6 +86,7 @@
 
     The command supports variable substitution that happens on client-side.
     """
+
     data = {}
     if data_override:
         data = {v.key: v.value for v in parse_key_value_variables(data_override)}
@@ -109,10 +110,6 @@
     expected_results_cnt, cursors = SqlManager().execute(
         query, files, std_in, data=data, retain_comments=retain_comments
     )
-<<<<<<< HEAD
-    if single_statement:
-        return QueryResult(next(cursors))
-=======
     if expected_results_cnt == 0:
         # case expected if input only scheduled async queries
         list(cursors)  # evaluate the result to schedule potential async queries
@@ -125,6 +122,5 @@
         if not results:
             return sys.exit(0)
         return QueryResult(results[0])
->>>>>>> 7db8e8ee
 
     return MultipleResults((QueryResult(c) for c in cursors))