--- conflicted
+++ resolved
@@ -30,12 +30,8 @@
     PyPiDownloadOption,
     snowpark_package,
 )
-<<<<<<< HEAD
 from snowcli.cli.object.stage.manager import StageManager
-=======
-from snowcli.cli.stage.manager import StageManager
 from snowcli.exception import ObjectAlreadyExistsError
->>>>>>> 815c9558
 from snowcli.output.decorators import with_output
 from snowcli.output.types import (
     MessageResult,
