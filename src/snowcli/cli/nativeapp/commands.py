--- conflicted
+++ resolved
@@ -41,15 +41,9 @@
     ),
     template_repo: str = typer.Option(
         None,
-<<<<<<< HEAD
         help=f"""Specifies the git URL to a template repository, which can be a template itself or contain many templates inside it,
         such as https://github.com/Snowflake-Labs/native-apps-templates.git for all official Snowflake templates.
         If using a private Github repo, you might be prompted to enter your Github username and password.
-=======
-        help=f"""A git URL to a template repository, which can be a template itself or contain many templates inside it.
-        Example: https://github.com/snowflakedb/native-apps-templates.git for all official Snowflake templates.
-        If using a private Github repo, you may be prompted to enter your Github username and password.
->>>>>>> 2891d653
         Please use your personal access token in the password prompt, and refer to
         https://docs.github.com/en/get-started/getting-started-with-git/about-remote-repositories#cloning-with-https-urls for information on currently recommended modes of authentication.""",
     ),
