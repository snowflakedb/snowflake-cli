from __future__ import annotations

import typer
from rich import print
from rich.table import Table

from snowcli.cli.common.flags import DEFAULT_CONTEXT_SETTINGS
from snowcli.config import AppConfig
from snowcli.connection_config import ConnectionConfigs

app = typer.Typer(
    context_settings=DEFAULT_CONTEXT_SETTINGS,
    help="Manage connection to Snowflake",
)


@app.command()
def list():
    """
    List Snowflake connections.
    """
    app_cfg = AppConfig().config
    # if key 'snowsql_config_path' isn't defined in app_cfg
    if "snowsql_config_path" not in app_cfg:
        # set snowsql_config_path to ~/.snowsql/config
        app_cfg["snowsql_config_path"] = "~/.snowsql/config"
        print("No snowsql config path set. Using default...")

    print(f"Using {app_cfg['snowsql_config_path']}...")

    connection_configs = ConnectionConfigs(app_cfg["snowsql_config_path"])
    table = Table("Connection", "Account", "Username")
<<<<<<< HEAD
    for connection_name, v in cfg.config.items():
        if connection_name.startswith("connections."):
            connection_name = connection_name.replace("connections.", "")
            if "account" in v:
                table.add_row(connection_name, v["account"], v["username"])
            if "accountname" in v:
                table.add_row(connection_name, v["accountname"], v["username"])
=======
    for (connection_name, v) in connection_configs.get_connections().items():
        connection_name = connection_name.replace("connections.", "")
        table.add_row(connection_name, v["account"], v["user"])
>>>>>>> ff73260d
    print(table)


@app.command()
def add(
    connection: str = typer.Option(
        ...,
        prompt="Name for this connection",
        help="Snowflake connection name",
    ),
    account: str = typer.Option(
        ...,
        prompt="Snowflake account",
        help="Snowflake account name",
    ),
    username: str = typer.Option(
        ...,
        prompt="Snowflake username",
        help="Snowflake username",
    ),
    password: str = typer.Option(
        ...,
        prompt="Snowflake password",
        help="Snowflake password",
        hide_input=True,
    ),
):
    app_cfg = AppConfig().config
    if "snowsql_config_path" not in app_cfg:
        connection_configs = ConnectionConfigs()
    else:
        connection_configs = ConnectionConfigs(app_cfg["snowsql_config_path"])
    connection_entry = {
        "account": account,
        "username": username,
        "password": password,
    }
    connection_configs.add_connection(connection, connection_entry)
    print(
        f"Wrote new connection {connection} to {connection_configs.snowsql_config_path}"
    )<|MERGE_RESOLUTION|>--- conflicted
+++ resolved
@@ -1,3 +1,4 @@
+#!/usr/bin/env python
 from __future__ import annotations
 
 import typer
@@ -30,19 +31,9 @@
 
     connection_configs = ConnectionConfigs(app_cfg["snowsql_config_path"])
     table = Table("Connection", "Account", "Username")
-<<<<<<< HEAD
-    for connection_name, v in cfg.config.items():
-        if connection_name.startswith("connections."):
-            connection_name = connection_name.replace("connections.", "")
-            if "account" in v:
-                table.add_row(connection_name, v["account"], v["username"])
-            if "accountname" in v:
-                table.add_row(connection_name, v["accountname"], v["username"])
-=======
     for (connection_name, v) in connection_configs.get_connections().items():
         connection_name = connection_name.replace("connections.", "")
         table.add_row(connection_name, v["account"], v["user"])
->>>>>>> ff73260d
     print(table)
 
 
