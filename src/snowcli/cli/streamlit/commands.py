--- conflicted
+++ resolved
@@ -1,10 +1,5 @@
 import logging
 from pathlib import Path
-<<<<<<< HEAD
-=======
-import click
-import typer
->>>>>>> e6113e08
 from typing import Optional
 
 import click
@@ -182,12 +177,8 @@
         stage_name=streamlit["stage"],
         main_file=Path(streamlit["file"]),
         replace=replace,
-<<<<<<< HEAD
-        query_warehouse=query_warehouse,
+        query_warehouse=streamlit["query_warehouse"],
         **options,
-=======
-        warehouse=streamlit["query_warehouse"],
->>>>>>> e6113e08
     )
 
     if open_:
