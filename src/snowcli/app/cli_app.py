--- conflicted
+++ resolved
@@ -187,7 +187,6 @@
         pycharm_debug_library_path=pycharm_debug_library_path,
         pycharm_debug_server_host=pycharm_debug_server_host,
         pycharm_debug_server_port=pycharm_debug_server_port,
-<<<<<<< HEAD
     )
     config_init(configuration_file, temporary_connection)
 
@@ -215,7 +214,4 @@
     app.command("sql")(sql_commands.execute_sql)
 
 
-_register_cli_typers()
-=======
-    )
->>>>>>> cfd368db
+_register_cli_typers()