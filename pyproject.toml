[build-system]
requires = ["hatchling"]
build-backend = "hatchling.build"

[project]
name = "snowflake-cli-labs"
author = "Snowflake, Inc"
license = "Apache-2.0"
license_files = ["LICENSE"]
dynamic = ["version"]
requires-python = ">=3.8"
description = "Snowflake CLI"
readme = "README.md"
dependencies = [
  "coverage==7.2.7",
  "jinja2==3.1.2",
  "rich==13.4.2",
  "requests==2.28.1",
  "requirements-parser==0.5.0",
  "snowflake-connector-python==3.0.4",
  "toml==0.10.2",
  "typer==0.9.0",
]
classifiers = [
  "Development Status :: 3 - Alpha",
  "Environment :: Console",
  "Intended Audience :: Developers",
  "Intended Audience :: Information Technology",
  "Intended Audience :: System Administrators",
  "License :: OSI Approved :: Apache Software License",
  "Programming Language :: Python :: 3 :: Only",
  "Programming Language :: SQL",
  "Topic :: Database"
]

[project.optional-dependencies]
dev = [
  "pre-commit==3.3.2",
  "pytest==7.3.2",
  "syrupy==4.0.2",
<<<<<<< HEAD
  "tox==4.5.2",
  "requests-mock==1.10.0"
=======
  "tox==4.6.0",
>>>>>>> ff73260d
]

[project.urls]
"Source code" = "https://github.com/Snowflake-Labs/snowcli"
"Bug Tracker" = "https://github.com/Snowflake-Labs/snowcli/issues"

[project.scripts]
snow = "snowcli.cli:app"

[tool.hatch.version]
path = "src/snowcli/__about__.py"

[tool.hatch.build.targets.sdist]
exclude = [
  "/.github",
]

[tool.hatch.build.targets.wheel]
packages = ["src/snowcli", "src/templates"]

[tool.ruff]
line-length = 88
select = [
    # isort
    "I001"
]

[tool.pytest.ini_options]
addopts = "-m 'not integration'"
markers = [
  "integration: mark test as integration test",
]<|MERGE_RESOLUTION|>--- conflicted
+++ resolved
@@ -38,12 +38,8 @@
   "pre-commit==3.3.2",
   "pytest==7.3.2",
   "syrupy==4.0.2",
-<<<<<<< HEAD
-  "tox==4.5.2",
+  "tox==4.6.0",
   "requests-mock==1.10.0"
-=======
-  "tox==4.6.0",
->>>>>>> ff73260d
 ]
 
 [project.urls]
