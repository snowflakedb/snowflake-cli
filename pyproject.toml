--- conflicted
+++ resolved
@@ -67,13 +67,6 @@
 packages = ["src/snowflake"]
 
 [tool.hatch.envs.default]
-<<<<<<< HEAD
-features = ["dev"]
-
-[[tool.hatch.envs.default.matrix]]
-python = ["3.8", "3.9", "3.10", "3.11", "3.12"]
-
-=======
 features = ["development"]
 
 [tool.hatch.envs.default.scripts]
@@ -115,7 +108,6 @@
 [tool.coverage.run]
 source = ["snowflake.cli"]
 
->>>>>>> bd656eea
 [tool.ruff]
 line-length = 88
 
