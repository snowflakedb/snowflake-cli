--- conflicted
+++ resolved
@@ -42,14 +42,8 @@
         "user": _get_from_env("USER", True),
         "password": _get_from_env("PASSWORD", True),
         "host": _get_from_env("HOST", True),
-<<<<<<< HEAD
-        "port": _get_from_env("PORT", True),
-        "protocol": _get_from_env("PROTOCOL", True),
-        "database": _get_from_env("DATABASE", False),
-=======
         "database": _get_from_env("DATABASE", True),
         "role": _get_from_env("ROLE", True),
->>>>>>> 48507636
         "schema": _get_from_env("SCHEMA", False),
         "warehouse": _get_from_env("WAREHOUSE", False),
     }
