# Copyright (c) 2024 Snowflake Inc.
#
# Licensed under the Apache License, Version 2.0 (the "License");
# you may not use this file except in compliance with the License.
# You may obtain a copy of the License at
#
# http://www.apache.org/licenses/LICENSE-2.0
#
# Unless required by applicable law or agreed to in writing, software
# distributed under the License is distributed on an "AS IS" BASIS,
# WITHOUT WARRANTIES OR CONDITIONS OF ANY KIND, either express or implied.
# See the License for the specific language governing permissions and
# limitations under the License.

import os
import os.path
import yaml
from shlex import split

from tests.project.fixtures import *
from tests_integration.testing_utils import (
    assert_that_result_failed_with_message_containing,
)


@pytest.fixture(
    scope="function",
    params=[
        ["app bundle", "napp_init_v1"],
        ["app bundle", "napp_init_v2"],
        ["ws bundle --entity-id=pkg", "napp_init_v2"],
    ],
)
def template_setup(runner, nativeapp_project_directory, request):
<<<<<<< HEAD
    command, test_project = request.param
    with enable_definition_v2_feature_flag:
        with nativeapp_project_directory(test_project) as project_root:
            # Vanilla bundle on the unmodified template
            if command.startswith("ws"):
                execute_bundle_command = lambda: runner.invoke_with_connection(
                    split(command)
                )
            else:
                execute_bundle_command = lambda: runner.invoke_json(split(command))
            result = execute_bundle_command()

            assert result.exit_code == 0
=======
    test_project = request.param
    with nativeapp_project_directory(test_project) as project_root:
        # Vanilla bundle on the unmodified template
        result = runner.invoke_json(["app", "bundle"])
        assert result.exit_code == 0
>>>>>>> 91b7bb2b

        # The newly created deploy_root is explicitly deleted here, as bundle should take care of it.

        deploy_root = Path(project_root, "output", "deploy")
        assert Path(deploy_root, "manifest.yml").is_file()
        assert Path(deploy_root, "setup_script.sql").is_file()
        assert Path(deploy_root, "README.md").is_file()

<<<<<<< HEAD
            yield project_root, execute_bundle_command, test_project
=======
        yield project_root, runner, test_project
>>>>>>> 91b7bb2b


def override_snowflake_yml_artifacts(
    definition_version, artifacts_section, deploy_root=Path("output", "deploy")
):
    with open("snowflake.yml", "w") as f:
        if definition_version.endswith("v2"):
            file_content = yaml.dump(
                {
                    "definition_version": "2",
                    "entities": {
                        "pkg": {
                            "type": "application package",
                            "identifier": "myapp_pkg_<% ctx.env.USER %>",
                            "artifacts": artifacts_section,
                            "manifest": "app/manifest.yml",
                            "deploy_root": str(deploy_root),
                        }
                    },
                }
            )
        else:
            file_content = yaml.dump(
                {
                    "definition_version": "1",
                    "native_app": {
                        "name": "myapp",
                        "artifacts": artifacts_section,
                        "deploy_root": str(deploy_root),
                    },
                }
            )
        f.write(file_content)


# Tests that we copy files/directories directly to the deploy root instead of creating symlinks.
@pytest.mark.integration
def test_nativeapp_bundle_does_explicit_copy(
    template_setup,
):
    project_root, execute_bundle_command, definition_version = template_setup

    override_snowflake_yml_artifacts(
        definition_version,
        artifacts_section=[
            {"src": "app", "dest": "./"},
            {"src": "snowflake.yml", "dest": "./app/"},
        ],
    )

    result = execute_bundle_command()
    assert result.exit_code == 0
    assert not os.path.exists("app/snowflake.yml")
    app_path = Path("output", "deploy", "app")
    assert app_path.exists() and not app_path.is_symlink()
    assert (
        Path(app_path, "manifest.yml").exists()
        and Path(app_path, "manifest.yml").is_symlink()
    )
    assert (
        Path(app_path, "setup_script.sql").exists()
        and Path(app_path, "setup_script.sql").is_symlink()
    )
    assert (
        Path(app_path, "README.md").exists()
        and Path(app_path, "README.md").is_symlink()
    )
    assert (
        Path(app_path, "snowflake.yml").exists()
        and Path(app_path, "snowflake.yml").is_symlink()
    )


# Tests restrictions on the deploy root: It must be a sub-directory within the project directory
@pytest.mark.integration
def test_nativeapp_bundle_throws_error_due_to_project_root_deploy_root_mismatch(
    template_setup,
):

    project_root, execute_bundle_command, definition_version = template_setup
    # Delete deploy_root since we test requirement of deploy_root being a directory
    shutil.rmtree(Path(project_root, "output", "deploy"))

    deploy_root = Path(project_root, "output")
    # Make deploy root a file instead of directory
    deploy_root_as_file = Path(deploy_root, "deploy")
    deploy_root_as_file.touch(exist_ok=False)

    assert deploy_root_as_file.is_file()

    result = execute_bundle_command()

    assert result.exit_code == 1
    assert_that_result_failed_with_message_containing(
        result, "exists, but is not a directory!"
    )

    os.remove(deploy_root_as_file)
    deploy_root.rmdir()

    # Make deploy root outside the project directory
    with tempfile.TemporaryDirectory() as tmpdir:
        assert not Path(tmpdir, "output").exists()
        deploy_root = Path(tmpdir, "output", "deploy")
        deploy_root.mkdir(parents=True, exist_ok=False)

    override_snowflake_yml_artifacts(
        definition_version,
        artifacts_section=[
            {"src": "app", "dest": "./"},
            {"src": "snowflake.yml", "dest": "./app/"},
        ],
        deploy_root=deploy_root,
    )

    result = execute_bundle_command()

    assert result.exit_code == 1
    assert_that_result_failed_with_message_containing(
        result, "is not a descendent of the project directory!"
    )


# Tests restrictions on the src spec that it must be a glob that returns matches
@pytest.mark.integration
def test_nativeapp_bundle_throws_error_on_incorrect_src_glob(template_setup):
    project_root, execute_bundle_command, definition_version = template_setup

    # incorrect glob
    override_snowflake_yml_artifacts(definition_version, artifacts_section=["app/?"])

    result = execute_bundle_command()
    assert result.exit_code == 1
    assert_that_result_failed_with_message_containing(
        result,
        "No match was found for the specified source in the project directory",
    )


# Tests restrictions on the src spec that it must be relative to project root
@pytest.mark.integration
def test_nativeapp_bundle_throws_error_on_bad_src(template_setup):
    project_root, execute_bundle_command, definition_version = template_setup

    # absolute path
    src_path = Path(project_root, "app").absolute()
    override_snowflake_yml_artifacts(
        definition_version, artifacts_section=[f"{src_path}"]
    )

    result = execute_bundle_command()
    assert result.exit_code == 1
    assert_that_result_failed_with_message_containing(
        result, "Source path must be a relative path"
    )


# Tests restrictions on the dest spec: It must be within the deploy root, and must be a relative path
@pytest.mark.integration
def test_nativeapp_bundle_throws_error_on_bad_dest(template_setup):
    project_root, execute_bundle_command, definition_version = template_setup

    override_snowflake_yml_artifacts(
        definition_version, artifacts_section=[{"src": "app/*", "dest": "/"}]
    )

    result = execute_bundle_command()
    assert result.exit_code == 1
    assert_that_result_failed_with_message_containing(
        result, "The specified destination path is outside of the deploy root"
    )

    override_snowflake_yml_artifacts(
        definition_version,
        artifacts_section=[
            {
                "src": "app/*",
                "dest": str(
                    Path(project_root, "output", "deploy", "stagepath").absolute()
                ),
            }
        ],
    )

    result = execute_bundle_command()
    assert result.exit_code == 1
    assert_that_result_failed_with_message_containing(
        result, "Destination path must be a relative path"
    )


# Tests restriction on mapping multiple files to the same destination file
@pytest.mark.integration
def test_nativeapp_bundle_throws_error_on_too_many_files_to_dest(template_setup):
    project_root, execute_bundle_command, definition_version = template_setup

    override_snowflake_yml_artifacts(
        definition_version,
        artifacts_section=[
            {"src": "app/manifest.yml", "dest": "manifest.yml"},
            {"src": "app/setup_script.sql", "dest": "manifest.yml"},
        ],
    )

    result = execute_bundle_command()
    assert result.exit_code == 1
    assert_that_result_failed_with_message_containing(
        result,
        "Multiple file or directories were mapped to one output destination.",
    )


# Tests handling of no artifacts
@pytest.mark.integration
def test_nativeapp_bundle_throws_error_on_no_artifacts(template_setup):
    _, execute_bundle_command, definition_version = template_setup

    override_snowflake_yml_artifacts(
        definition_version,
        artifacts_section=[],
    )

    result = execute_bundle_command()
    assert result.exit_code == 1
    assert_that_result_failed_with_message_containing(
        result,
        "No artifacts mapping found in project definition, nothing to do.",
    )


# Tests that bundle wipes out any existing deploy root to recreate it from scratch on every run
@pytest.mark.integration
def test_nativeapp_bundle_deletes_existing_deploy_root(template_setup):
    project_root, execute_bundle_command, definition_version = template_setup

    existing_deploy_root_dest = Path(project_root, "output", "deploy", "dummy.txt")
    existing_deploy_root_dest.mkdir(parents=True, exist_ok=False)
    result = execute_bundle_command()
    assert result.exit_code == 0
    assert not existing_deploy_root_dest.exists()<|MERGE_RESOLUTION|>--- conflicted
+++ resolved
@@ -32,27 +32,18 @@
     ],
 )
 def template_setup(runner, nativeapp_project_directory, request):
-<<<<<<< HEAD
     command, test_project = request.param
-    with enable_definition_v2_feature_flag:
-        with nativeapp_project_directory(test_project) as project_root:
-            # Vanilla bundle on the unmodified template
-            if command.startswith("ws"):
-                execute_bundle_command = lambda: runner.invoke_with_connection(
-                    split(command)
-                )
-            else:
-                execute_bundle_command = lambda: runner.invoke_json(split(command))
-            result = execute_bundle_command()
-
-            assert result.exit_code == 0
-=======
-    test_project = request.param
     with nativeapp_project_directory(test_project) as project_root:
         # Vanilla bundle on the unmodified template
-        result = runner.invoke_json(["app", "bundle"])
+        if command.startswith("ws"):
+            execute_bundle_command = lambda: runner.invoke_with_connection(
+                split(command)
+            )
+        else:
+            execute_bundle_command = lambda: runner.invoke_json(split(command))
+
+        result = execute_bundle_command()
         assert result.exit_code == 0
->>>>>>> 91b7bb2b
 
         # The newly created deploy_root is explicitly deleted here, as bundle should take care of it.
 
@@ -61,11 +52,7 @@
         assert Path(deploy_root, "setup_script.sql").is_file()
         assert Path(deploy_root, "README.md").is_file()
 
-<<<<<<< HEAD
-            yield project_root, execute_bundle_command, test_project
-=======
-        yield project_root, runner, test_project
->>>>>>> 91b7bb2b
+        yield project_root, execute_bundle_command, test_project
 
 
 def override_snowflake_yml_artifacts(
