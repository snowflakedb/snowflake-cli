--- conflicted
+++ resolved
@@ -755,36 +755,6 @@
             assert result.exit_code == 0
 
 
-<<<<<<< HEAD
-@pytest.mark.integration
-@pytest.mark.parametrize(
-    "command,expected_error",
-    [
-        # "snow app teardown --cascade" should drop both application and application objects
-        ["app teardown --cascade", None],
-        # "snow app teardown --force --no-cascade" should attempt to drop the application and fail
-        [
-            "app teardown --force --no-cascade",
-            "Could not successfully execute the Snowflake SQL statements",
-        ],
-        # "snow app teardown" with owned application objects should abort the teardown
-        ["app teardown", "Please explicitly set --cascade"],
-    ],
-)
-def test_nativeapp_teardown_cascade(
-    command,
-    expected_error,
-    runner,
-    snowflake_session,
-    temporary_working_directory,
-):
-    project_name = "myapp"
-    app_name = f"{project_name}_{USER_NAME}".upper()
-    wh_name = f"{project_name}_wh_{USER_NAME}".upper()
-
-    result = runner.invoke_json(
-        ["app", "init", project_name],
-=======
 # Tests that deploying a directory recursively syncs all of its contents
 @pytest.mark.integration
 def test_nativeapp_deploy_directory(
@@ -795,12 +765,92 @@
     project_dir = "app root"
     result = runner.invoke_json(
         ["app", "init", project_dir, "--name", project_name],
->>>>>>> 65cf6cb3
         env=TEST_ENV,
     )
     assert result.exit_code == 0
 
-<<<<<<< HEAD
+    with pushd(Path(os.getcwd(), project_dir)):
+        touch("app/dir/file.txt")
+        result = runner.invoke_with_connection_json(
+            ["app", "deploy", "app/dir", "-r"],
+            env=TEST_ENV,
+        )
+        assert result.exit_code == 0
+
+        try:
+            package_name = f"{project_name}_pkg_{USER_NAME}".upper()
+            stage_name = "app_src.stage"  # as defined in native-apps-templates/basic
+            stage_files = runner.invoke_with_connection_json(
+                ["stage", "list-files", f"{package_name}.{stage_name}"],
+                env=TEST_ENV,
+            )
+            assert contains_row_with(stage_files.json, {"name": "stage/dir/file.txt"})
+
+            # make sure we always delete the app
+            result = runner.invoke_with_connection_json(
+                ["app", "teardown"],
+                env=TEST_ENV,
+            )
+            assert result.exit_code == 0
+
+        finally:
+            # teardown is idempotent, so we can execute it again with no ill effects
+            result = runner.invoke_with_connection_json(
+                ["app", "teardown", "--force"],
+                env=TEST_ENV,
+            )
+            assert result.exit_code == 0
+
+
+# Tests that deploying a directory without specifying -r returns an error
+@pytest.mark.integration
+def test_nativeapp_deploy_directory_no_recursive(
+    runner,
+    temporary_working_directory,
+):
+    project_name = "myapp"
+    project_dir = "app root"
+    result = runner.invoke_json(
+        ["app", "init", project_dir, "--name", project_name],
+        env=TEST_ENV,
+    )
+    assert result.exit_code == 0
+
+    with pushd(Path(os.getcwd(), project_dir)):
+        try:
+            touch("app/nested/dir/file.txt")
+            result = runner.invoke_with_connection_json(
+                ["app", "deploy", "app/nested"],
+                env=TEST_ENV,
+            )
+            assert result.exit_code == 1, result.output
+
+        finally:
+            # teardown is idempotent, so we can execute it again with no ill effects
+            result = runner.invoke_with_connection_json(
+                ["app", "teardown", "--force"],
+                env=TEST_ENV,
+            )
+            assert result.exit_code == 0
+
+
+def test_nativeapp_teardown_cascade(
+    command,
+    expected_error,
+    runner,
+    snowflake_session,
+    temporary_working_directory,
+):
+    project_name = "myapp"
+    app_name = f"{project_name}_{USER_NAME}".upper()
+    wh_name = f"{project_name}_wh_{USER_NAME}".upper()
+
+    result = runner.invoke_json(
+        ["app", "init", project_name],
+        env=TEST_ENV,
+    )
+    assert result.exit_code == 0
+
     with pushd(Path(os.getcwd(), project_name)):
         # Add a procedure to the setup script that creates an app-owned warehouse
         with open("app/setup_script.sql", "a") as file:
@@ -827,18 +877,11 @@
 
         result = runner.invoke_with_connection_json(
             ["app", "run"],
-=======
-    with pushd(Path(os.getcwd(), project_dir)):
-        touch("app/dir/file.txt")
-        result = runner.invoke_with_connection_json(
-            ["app", "deploy", "app/dir", "-r"],
->>>>>>> 65cf6cb3
             env=TEST_ENV,
         )
         assert result.exit_code == 0
 
         try:
-<<<<<<< HEAD
             # Grant permission to create warehouses
             snowflake_session.execute_string(
                 f"grant create warehouse on account to application {app_name}",
@@ -894,57 +937,6 @@
 
         finally:
             snowflake_session.execute_string(f"drop warehouse if exists {wh_name}")
-=======
-            package_name = f"{project_name}_pkg_{USER_NAME}".upper()
-            stage_name = "app_src.stage"  # as defined in native-apps-templates/basic
-            stage_files = runner.invoke_with_connection_json(
-                ["stage", "list-files", f"{package_name}.{stage_name}"],
-                env=TEST_ENV,
-            )
-            assert contains_row_with(stage_files.json, {"name": "stage/dir/file.txt"})
-
-            # make sure we always delete the app
-            result = runner.invoke_with_connection_json(
-                ["app", "teardown"],
-                env=TEST_ENV,
-            )
-            assert result.exit_code == 0
-
-        finally:
-            # teardown is idempotent, so we can execute it again with no ill effects
-            result = runner.invoke_with_connection_json(
-                ["app", "teardown", "--force"],
-                env=TEST_ENV,
-            )
-            assert result.exit_code == 0
-
-
-# Tests that deploying a directory without specifying -r returns an error
-@pytest.mark.integration
-def test_nativeapp_deploy_directory_no_recursive(
-    runner,
-    temporary_working_directory,
-):
-    project_name = "myapp"
-    project_dir = "app root"
-    result = runner.invoke_json(
-        ["app", "init", project_dir, "--name", project_name],
-        env=TEST_ENV,
-    )
-    assert result.exit_code == 0
-
-    with pushd(Path(os.getcwd(), project_dir)):
-        try:
-            touch("app/nested/dir/file.txt")
-            result = runner.invoke_with_connection_json(
-                ["app", "deploy", "app/nested"],
-                env=TEST_ENV,
-            )
-            assert result.exit_code == 1, result.output
-
-        finally:
-            # teardown is idempotent, so we can execute it again with no ill effects
->>>>>>> 65cf6cb3
             result = runner.invoke_with_connection_json(
                 ["app", "teardown", "--force"],
                 env=TEST_ENV,
